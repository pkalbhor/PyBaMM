--- conflicted
+++ resolved
@@ -2,27 +2,21 @@
 import numpy as np
 
 # load models
-<<<<<<< HEAD
 options = {"thermal": None}
 models = [
     pybamm.lithium_ion.SPM(options),
     pybamm.lithium_ion.SPMe(options),
     pybamm.lithium_ion.DFN(options),
 ]
-=======
 pybamm.set_logging_level("INFO")
 models = [pybamm.lithium_ion.SPM(), pybamm.lithium_ion.SPMe(), pybamm.lithium_ion.DFN()]
->>>>>>> 94a42785
 
 
 # load parameter values and process models and geometry
 param = models[0].default_parameter_values
-<<<<<<< HEAD
 param.update({"Typical current [A]": 0.3})
-=======
 pybamm.set_logging_level("INFO")
 param.update({"Typical current [A]": 1})
->>>>>>> 94a42785
 for model in models:
     param.process_model(model)
 
