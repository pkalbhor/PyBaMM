import nox
import os
import sys
from pathlib import Path


# Options to modify nox behaviour
nox.options.reuse_existing_virtualenvs = True
if sys.platform != "win32":
    nox.options.sessions = ["pre-commit", "pybamm-requires", "unit"]
else:
    nox.options.sessions = ["pre-commit", "unit"]


homedir = os.getenv("HOME")
PYBAMM_ENV = {
    "SUNDIALS_INST": f"{homedir}/.local",
    "LD_LIBRARY_PATH": f"{homedir}/.local/lib",
}
VENV_DIR = Path("./venv").resolve()


def set_environment_variables(env_dict, session):
    """
    Sets environment variables for a nox Session object.

    Parameters
    -----------
        session : nox.Session
            The session to set the environment variables for.
        env_dict : dict
            A dictionary of environment variable names and values.

    """
    for key, value in env_dict.items():
        session.env[key] = value


@nox.session(name="pybamm-requires")
def run_pybamm_requires(session):
    """Download, compile, and install the build-time requirements for Linux and macOS: the SuiteSparse and SUNDIALS libraries."""
    set_environment_variables(PYBAMM_ENV, session=session)
    if sys.platform != "win32":
        session.install("wget", "cmake", silent=False)
        session.run("python", "scripts/install_KLU_Sundials.py")
        if not os.path.exists("./pybind11"):
            session.run(
                "git",
                "clone",
                "https://github.com/pybind/pybind11.git",
                "pybind11/",
                external=True,
            )
    else:
        session.error("nox -s pybamm-requires is only available on Linux & macOS.")


@nox.session(name="coverage")
def run_coverage(session):
    """Run the coverage tests and generate an XML report."""
    set_environment_variables(PYBAMM_ENV, session=session)
    session.install("coverage", silent=False)
    # Temporary fix for Python 3.12 CI. TODO: remove after
    # https://bitbucket.org/pybtex-devs/pybtex/issues/169/replace-pkg_resources-with
    # is fixed
    session.install("setuptools", silent=False)
    if sys.platform != "win32":
        if sys.version_info > (3, 12):
            session.install("-e", ".[all,jax]", silent=False)
        else:
            session.install("-e", ".[all,jax,odes]", silent=False)
    else:
        if sys.version_info < (3, 9):
            session.install("-e", ".[all]", silent=False)
        else:
            session.install("-e", ".[all,jax]", silent=False)
    session.run("coverage", "run", "run-tests.py", "--nosub")
    session.run("coverage", "combine")
    session.run("coverage", "xml")


@nox.session(name="integration")
def run_integration(session):
    """Run the integration tests."""
    set_environment_variables(PYBAMM_ENV, session=session)
    # Temporary fix for Python 3.12 CI. TODO: remove after
    # https://bitbucket.org/pybtex-devs/pybtex/issues/169/replace-pkg_resources-with
    # is fixed
    session.install("setuptools", silent=False)
    if sys.platform != "win32":
        if sys.version_info > (3, 12):
            session.install("-e", ".[all,jax]", silent=False)
        else:
            session.install("-e", ".[all,jax,odes]", silent=False)
    else:
        if sys.version_info < (3, 9):
            session.install("-e", ".[all]", silent=False)
        else:
            session.install("-e", ".[all,jax]", silent=False)
    session.run("python", "run-tests.py", "--integration")


@nox.session(name="doctests")
def run_doctests(session):
    """Run the doctests and generate the output(s) in the docs/build/ directory."""
    # Temporary fix for Python 3.12 CI. TODO: remove after
    # https://bitbucket.org/pybtex-devs/pybtex/issues/169/replace-pkg_resources-with
    # is fixed
    session.install("setuptools", silent=False)
    session.install("-e", ".[all,docs]", silent=False)
    session.run("python", "run-tests.py", "--doctest")


@nox.session(name="unit")
def run_unit(session):
    """Run the unit tests."""
    set_environment_variables(PYBAMM_ENV, session=session)
    # Temporary fix for Python 3.12 CI. TODO: remove after
    # https://bitbucket.org/pybtex-devs/pybtex/issues/169/replace-pkg_resources-with
    # is fixed
    session.install("setuptools", silent=False)
    if sys.platform != "win32":
        if sys.version_info > (3, 12):
            session.install("-e", ".[all,jax]", silent=False)
        else:
            session.install("-e", ".[all,jax,odes]", silent=False)
    else:
        if sys.version_info < (3, 9):
            session.install("-e", ".[all]", silent=False)
        else:
            session.install("-e", ".[all,jax]", silent=False)
    session.run("python", "run-tests.py", "--unit")


@nox.session(name="examples")
def run_examples(session):
    """Run the examples tests for Jupyter notebooks."""
    set_environment_variables(PYBAMM_ENV, session=session)
    # Temporary fix for Python 3.12 CI. TODO: remove after
    # https://bitbucket.org/pybtex-devs/pybtex/issues/169/replace-pkg_resources-with
    # is fixed
    session.install("setuptools", silent=False)
    session.install("-e", ".[all,dev]", silent=False)
    notebooks_to_test = session.posargs if session.posargs else []
    session.run("pytest", "--nbmake", *notebooks_to_test, external=True)


@nox.session(name="scripts")
def run_scripts(session):
    """Run the scripts tests for Python scripts."""
    set_environment_variables(PYBAMM_ENV, session=session)
    # Temporary fix for Python 3.12 CI. TODO: remove after
    # https://bitbucket.org/pybtex-devs/pybtex/issues/169/replace-pkg_resources-with
    # is fixed
    session.install("setuptools", silent=False)
    session.install("-e", ".[all]", silent=False)
    session.run("python", "run-tests.py", "--scripts")


@nox.session(name="dev")
def set_dev(session):
    """Install PyBaMM in editable mode."""
    set_environment_variables(PYBAMM_ENV, session=session)
    session.install("virtualenv", "cmake")
    session.run("virtualenv", os.fsdecode(VENV_DIR), silent=True)
    python = os.fsdecode(VENV_DIR.joinpath("bin/python"))
    # Temporary fix for Python 3.12 CI. TODO: remove after
    # https://bitbucket.org/pybtex-devs/pybtex/issues/169/replace-pkg_resources-with
    # is fixed
    session.run(python, "-m", "pip", "install", "setuptools", external=True)
    if sys.platform == "linux":
        if sys.version_info > (3, 12):
            session.run(
                python,
                "-m",
                "pip",
                "install",
                "-e",
                ".[all,dev,jax]",
                external=True,
            )
        else:
            session.run(
                python,
                "-m",
                "pip",
                "install",
                "-e",
                ".[all,dev,jax,odes]",
                external=True,
            )
    else:
        if sys.version_info < (3, 9):
            session.run(
                python,
                "-m",
                "pip",
                "install",
                "-e",
                ".[all,dev]",
                external=True,
            )
        else:
            session.run(
                python,
                "-m",
                "pip",
                "install",
                "-e",
                ".[all,dev,jax]",
                external=True,
            )


@nox.session(name="tests")
def run_tests(session):
    """Run the unit tests and integration tests sequentially."""
    set_environment_variables(PYBAMM_ENV, session=session)
    # Temporary fix for Python 3.12 CI. TODO: remove after
    # https://bitbucket.org/pybtex-devs/pybtex/issues/169/replace-pkg_resources-with
    # is fixed
    session.install("setuptools", silent=False)
    if sys.platform != "win32":
<<<<<<< HEAD
        session.install("-e", ".[all,jax,odes]", silent=False)
=======
        if sys.version_info > (3, 12):
            session.install("-e", ".[all,jax]", silent=False)
        else:
            session.install("-e", ".[all,jax,odes]", silent=False)
>>>>>>> 7e72c383
    else:
        if sys.version_info < (3, 9):
            session.install("-e", ".[all]", silent=False)
        else:
            session.install("-e", ".[all,jax]", silent=False)
    session.run("python", "run-tests.py", "--all")


@nox.session(name="docs")
def build_docs(session):
    """Build the documentation and load it in a browser tab, rebuilding on changes."""
    envbindir = session.bin
    session.install("-e", ".[all,docs]", silent=False)
    # Temporary fix for Python 3.12 CI. TODO: remove after
    # https://bitbucket.org/pybtex-devs/pybtex/issues/169/replace-pkg_resources-with
    # is fixed
    session.install("setuptools", silent=False)
    session.chdir("docs")
    # Local development
    if session.interactive:
        session.run(
            "sphinx-autobuild",
            "-j",
            "auto",
            "--open-browser",
            "-qT",
            ".",
            f"{envbindir}/../tmp/html",
        )
    # Runs in CI only, treating warnings as errors
    else:
        session.run(
            "sphinx-build",
            "-j",
            "auto",
            "-b",
            "html",
            "-W",
            "--keep-going",
            ".",
            f"{envbindir}/../tmp/html",
        )


@nox.session(name="pre-commit")
def lint(session):
    """Check all files against the defined pre-commit hooks."""
    session.install("pre-commit", silent=False)
    session.run("pre-commit", "run", "--all-files")


@nox.session(name="quick", reuse_venv=True)
def run_quick(session):
    """Run integration tests, unit tests, and doctests sequentially"""
    run_tests(session)
    run_doctests(session)<|MERGE_RESOLUTION|>--- conflicted
+++ resolved
@@ -221,14 +221,10 @@
     # is fixed
     session.install("setuptools", silent=False)
     if sys.platform != "win32":
-<<<<<<< HEAD
-        session.install("-e", ".[all,jax,odes]", silent=False)
-=======
-        if sys.version_info > (3, 12):
-            session.install("-e", ".[all,jax]", silent=False)
-        else:
-            session.install("-e", ".[all,jax,odes]", silent=False)
->>>>>>> 7e72c383
+        if sys.version_info > (3, 12):
+            session.install("-e", ".[all,jax]", silent=False)
+        else:
+            session.install("-e", ".[all,jax,odes]", silent=False)
     else:
         if sys.version_info < (3, 9):
             session.install("-e", ".[all]", silent=False)
