import os
import sys
import logging
import subprocess
from pathlib import Path
from platform import system
import wheel.bdist_wheel as orig

try:
    from setuptools import setup, Extension
    from setuptools.command.install import install
    from setuptools.command.build_ext import build_ext
except ImportError:
    from distutils.core import setup
    from distutils.command.install import install
    from distutils.command.build_ext import build_ext


default_lib_dir = (
    "" if system() == "Windows" else os.path.join(os.getenv("HOME"), ".local")
)

# ---------- set environment variables for vcpkg on Windows ----------------------------

def set_vcpkg_environment_variables():
    if not os.getenv("VCPKG_ROOT_DIR"):
        raise EnvironmentError("Environment variable 'VCPKG_ROOT_DIR' is undefined.")
    if not os.getenv("VCPKG_DEFAULT_TRIPLET"):
        raise EnvironmentError(
            "Environment variable 'VCPKG_DEFAULT_TRIPLET' is undefined."
        )
    if not os.getenv("VCPKG_FEATURE_FLAGS"):
        raise EnvironmentError(
            "Environment variable 'VCPKG_FEATURE_FLAGS' is undefined."
        )
    return (
        os.getenv("VCPKG_ROOT_DIR"),
        os.getenv("VCPKG_DEFAULT_TRIPLET"),
        os.getenv("VCPKG_FEATURE_FLAGS"),
    )

# ---------- CMakeBuild class (custom build_ext for IDAKLU target) ---------------------

class CMakeBuild(build_ext):
    user_options = build_ext.user_options + [
        ("suitesparse-root=", None, "suitesparse source location"),
        ("sundials-root=", None, "sundials source location"),
    ]

    def initialize_options(self):
        build_ext.initialize_options(self)
        self.suitesparse_root = None
        self.sundials_root = None

    def finalize_options(self):
        build_ext.finalize_options(self)
        # Determine the calling command to get the
        # undefined options from.
        # If build_ext was called directly then this
        # doesn't matter.
        try:
            self.get_finalized_command("install", create=0)
            calling_cmd = "install"
        except AttributeError:
            calling_cmd = "bdist_wheel"
        self.set_undefined_options(
            calling_cmd,
            ("suitesparse_root", "suitesparse_root"),
            ("sundials_root", "sundials_root"),
        )
        if not self.suitesparse_root:
            self.suitesparse_root = os.path.join(default_lib_dir)
        if not self.sundials_root:
            self.sundials_root = os.path.join(default_lib_dir)

    def get_build_directory(self):
        # distutils outputs object files in directory self.build_temp
        # (typically build/temp.*). This is our CMake build directory.
        # On Windows, distutils is too smart and appends "Release" or
        # "Debug" to self.build_temp. So in this case we want the
        # build directory to be the parent directory.
        if system() == "Windows":
            return Path(self.build_temp).parents[0]
        return self.build_temp

    def run(self):
        if not self.extensions:
            return

        if system() == "Windows":
            use_python_casadi = False
        else:
            use_python_casadi = True

        build_type = os.getenv("PYBAMM_CPP_BUILD_TYPE", "RELEASE")
        cmake_args = [
            "-DCMAKE_BUILD_TYPE={}".format(build_type),
            "-DPYTHON_EXECUTABLE={}".format(sys.executable),
            "-DUSE_PYTHON_CASADI={}".format("TRUE" if use_python_casadi else "FALSE"),
        ]
        if self.suitesparse_root:
            cmake_args.append(
                "-DSuiteSparse_ROOT={}".format(os.path.abspath(self.suitesparse_root))
            )
        if self.sundials_root:
            cmake_args.append(
                "-DSUNDIALS_ROOT={}".format(os.path.abspath(self.sundials_root))
            )

        build_dir = self.get_build_directory()
        if not os.path.exists(build_dir):
            os.makedirs(build_dir)

        # The CMakeError.log file is generated by cmake is the configure step
        # encounters error. In the following the existence of this file is used
        # to determine whether or not the cmake configure step went smoothly.
        # So must make sure this file does not remain from a previous failed build.
        if os.path.isfile(os.path.join(build_dir, "CMakeError.log")):
            os.remove(os.path.join(build_dir, "CMakeError.log"))

# ---------- configuration for vcpkg on Windows ----------------------------------------

        build_env = os.environ
        if os.getenv("PYBAMM_USE_VCPKG"):
            (
                vcpkg_root_dir,
                vcpkg_default_triplet,
                vcpkg_feature_flags,
            ) = set_vcpkg_environment_variables()
            build_env["vcpkg_root_dir"] = vcpkg_root_dir
            build_env["vcpkg_default_triplet"] = vcpkg_default_triplet
            build_env["vcpkg_feature_flags"] = vcpkg_feature_flags

# ---------- Run CMake and build IDAKLU module -----------------------------------------

        cmake_list_dir = os.path.abspath(os.path.dirname(__file__))
        print("-" * 10, "Running CMake for IDAKLU solver", "-" * 40)
        subprocess.run(
            ["cmake", cmake_list_dir] + cmake_args, cwd=build_dir, env=build_env
        , check=True)

        if os.path.isfile(os.path.join(build_dir, "CMakeError.log")):
            msg = (
                "cmake configuration steps encountered errors, and the IDAKLU module"
                " could not be built. Make sure dependencies are correctly "
                "installed. See "
                "https://docs.pybamm.org/en/latest/source/user_guide/installation/install-from-source.html" # noqa: E501
            )
            raise RuntimeError(msg)
        else:
            print("-" * 10, "Building IDAKLU module", "-" * 40)
            subprocess.run(
                ["cmake", "--build", ".", "--config", "Release"],
                cwd=build_dir,
                env=build_env,
                check=True,
            )

            # Move from build temp to final position
            for ext in self.extensions:
                self.move_output(ext)

    def move_output(self, ext):
        # Copy built module to dist/ directory
        build_temp = Path(self.build_temp).resolve()
        # Get destination location
        # self.get_ext_fullpath(ext.name) -->
        # build/lib.linux-x86_64-3.5/idaklu.cpython-37m-x86_64-linux-gnu.so
        # using resolve() with python < 3.6 will result in a FileNotFoundError
        # since the location does not yet exists.
        dest_path = Path(self.get_ext_fullpath(ext.name)).resolve()
        source_path = build_temp / os.path.basename(self.get_ext_filename(ext.name))
        dest_directory = dest_path.parents[0]
        dest_directory.mkdir(parents=True, exist_ok=True)
        self.copy_file(source_path, dest_path)


# ---------- end of CMake steps --------------------------------------------------------


# ---------- configure setup logger ----------------------------------------------------


log_format = "%(asctime)s - %(name)s - %(levelname)s - %(message)s"
logger = logging.getLogger("PyBaMM setup")

# To override the default severity of logging
logger.setLevel("INFO")

# Use FileHandler() to log to a file
logfile = os.path.join(os.path.dirname(os.path.abspath(__file__)), "setup.log")
file_handler = logging.FileHandler(logfile)
formatter = logging.Formatter(log_format)
file_handler.setFormatter(formatter)

# Add the file handler
logger.addHandler(file_handler)
logger.info("Starting PyBaMM setup")


class CustomInstall(install):
    """A custom install command to add 2 build options"""

    user_options = install.user_options + [
        ("suitesparse-root=", None, "suitesparse source location"),
        ("sundials-root=", None, "sundials source location"),
    ]

    def initialize_options(self):
        install.initialize_options(self)
        self.suitesparse_root = None
        self.sundials_root = None

    def finalize_options(self):
        install.finalize_options(self)
        if not self.suitesparse_root:
            self.suitesparse_root = default_lib_dir
        if not self.sundials_root:
            self.sundials_root = default_lib_dir

    def run(self):
        install.run(self)


# ---------- Custom class for building wheels ------------------------------------------


class bdist_wheel(orig.bdist_wheel):
    """A custom install command to add 2 build options"""

    user_options = orig.bdist_wheel.user_options + [
        ("suitesparse-root=", None, "suitesparse source location"),
        ("sundials-root=", None, "sundials source location"),
    ]

    def initialize_options(self):
        orig.bdist_wheel.initialize_options(self)
        self.suitesparse_root = None
        self.sundials_root = None

    def finalize_options(self):
        orig.bdist_wheel.finalize_options(self)
        if not self.suitesparse_root:
            self.suitesparse_root = default_lib_dir
        if not self.sundials_root:
            self.sundials_root = default_lib_dir

    def run(self):
        orig.bdist_wheel.run(self)


def compile_KLU():
    # Return whether or not the KLU extension should be compiled.
    # Return True if:
    # - Not running on Windows AND
    # - CMake is found AND
    # - The pybind11/ directory is found in the PyBaMM project directory
    CMakeFound = True
    PyBind11Found = True
    windows = (not system()) or system() == "Windows"

    msg = "Running on Windows" if windows else "Not running on windows"
    logger.info(msg)

    try:
        subprocess.run(["cmake", "--version"])
        logger.info("Found CMake.")
    except OSError:
        CMakeFound = False
        logger.info("Could not find CMake. Skipping compilation of KLU module.")

    pybamm_project_dir = os.path.dirname(os.path.abspath(__file__))
    pybind11_dir = os.path.join(pybamm_project_dir, "pybind11")
    try:
        open(os.path.join(pybind11_dir, "tools", "pybind11Tools.cmake"))
        logger.info("Found pybind11 directory ({})".format(pybind11_dir))
    except FileNotFoundError:
        PyBind11Found = False
        msg = (
            "Could not find PyBind11 directory ({})."
            " Skipping compilation of KLU module.".format(pybind11_dir)
        )
        logger.info(msg)

    return CMakeFound and PyBind11Found

idaklu_ext = Extension(
    name="pybamm.solvers.idaklu",
    sources=[
        "pybamm/solvers/c_solvers/idaklu.cpp"
        "pybamm/solvers/c_solvers/idaklu.hpp"
        "pybamm/solvers/c_solvers/idaklu_casadi.cpp"
        "pybamm/solvers/c_solvers/idaklu_casadi.hpp"
        "pybamm/solvers/c_solvers/idaklu_python.cpp"
        "pybamm/solvers/c_solvers/idaklu_python.hpp"
        "pybamm/solvers/c_solvers/solution.cpp"
        "pybamm/solvers/c_solvers/solution.hpp"
    ],
)
ext_modules = [idaklu_ext] if compile_KLU() else []

# Project metadata was moved to pyproject.toml (which is read by pip). However, custom
# build commands and setuptools extension modules are still defined here.
setup(
    # silence "Package would be ignored" warnings
    include_package_data=True,
    ext_modules=ext_modules,
    cmdclass={
        "build_ext": CMakeBuild,
        "bdist_wheel": bdist_wheel,
        "install": CustomInstall,
    },
<<<<<<< HEAD
    package_data={"pybamm": pybamm_data},
    # Python version
    python_requires=">=3.8,<3.12",
    classifiers=[
        "Development Status :: 5 - Production/Stable",
        "Intended Audience :: Developers",
        "Intended Audience :: Science/Research",
        "License :: OSI Approved :: BSD License",
        "Programming Language :: Python",
        "Programming Language :: Python :: 3",
        "Programming Language :: Python :: 3 :: Only",
        "Programming Language :: Python :: 3.8",
        "Programming Language :: Python :: 3.9",
        "Programming Language :: Python :: 3.10",
        "Programming Language :: Python :: 3.11",
        "Topic :: Scientific/Engineering",
    ],
    # List of dependencies
    install_requires=[
        "numpy>=1.23.5",
        "scipy>=1.9.3",
        "casadi>=3.6.3",
        "xarray>=2022.6.0",
        "anytree>=2.12.0",
    ],
    extras_require={
        "docs": [
            "sphinx",
            "pydata-sphinx-theme",
            "sphinx_design",
            "sphinx-copybutton",
            "myst-parser",
            "sphinx-inline-tabs",
            "sphinxcontrib-bibtex",
            "sphinx-autobuild",
            "sphinx-last-updated-by-git",
            "nbsphinx",
            "ipykernel",
            "ipywidgets",
            "sphinx-gallery",
            "sphinx-hoverxref",
            "sphinx-docsearch",
        ],  # For doc generation
        "examples": [
            "jupyter",  # For example notebooks
        ],
        "plot": [
            "imageio>=2.32.0",
            # Note: Matplotlib is loaded for debug plots, but to ensure pybamm runs
            # on systems without an attached display, it should never be imported
            # outside of plot() methods.
            # Should not be imported
            "matplotlib>=3.6.0",
        ],
        "cite": [
            "pybtex>=0.24.0",
        ],
        "latexify": [
            "sympy>=1.12",
        ],
        "bpx": [
            "bpx",
        ],
        "tqdm": [
            "tqdm",
        ],
        "dev": [
            # For working with pre-commit hooks
            "pre-commit",
             # For code style checks: linting and auto-formatting
            "ruff",
            # For running testing sessions
            "nox",
            # For testing Jupyter notebooks
            "pytest>=6",
            "pytest-xdist",
            "nbmake",
        ],
        "pandas": [
            "pandas>=1.5.0",
        ],
        "jax": [
            "jax==0.4.20; python_version >= '3.9'",
            "jaxlib==0.4.20; python_version >= '3.9'",
            # The versions below can be removed once PyBaMM no longer supports python 3.8
            "jax==0.4.13; python_version < '3.9'",
            "jaxlib==0.4.13; python_version < '3.9'",
        ],
        "odes": ["scikits.odes"],
        "all": [
            "autograd>=1.6.2",
            "scikit-fem>=8.1.0",
            "pybamm[examples,plot,cite,latexify,bpx,tqdm,pandas]",
        ],
    },
    entry_points={
        "console_scripts": [
            "pybamm_edit_parameter = pybamm.parameters_cli:edit_parameter",
            "pybamm_add_parameter = pybamm.parameters_cli:add_parameter",
            "pybamm_rm_parameter = pybamm.parameters_cli:remove_parameter",
            "pybamm_install_odes = pybamm.install_odes:main",
            "pybamm_install_jax = pybamm.util:install_jax",
        ],
        "pybamm_parameter_sets": [
            "Sulzer2019 = pybamm.input.parameters.lead_acid.Sulzer2019:get_parameter_values",  # noqa: E501
            "Ai2020 = pybamm.input.parameters.lithium_ion.Ai2020:get_parameter_values",  # noqa: E501
            "Chen2020 = pybamm.input.parameters.lithium_ion.Chen2020:get_parameter_values",  # noqa: E501
            "Chen2020_composite = pybamm.input.parameters.lithium_ion.Chen2020_composite:get_parameter_values",  # noqa: E501
            "Ecker2015 = pybamm.input.parameters.lithium_ion.Ecker2015:get_parameter_values",  # noqa: E501
            "Ecker2015_graphite_halfcell = pybamm.input.parameters.lithium_ion.Ecker2015_graphite_halfcell:get_parameter_values",  # noqa: E501
            "Marquis2019 = pybamm.input.parameters.lithium_ion.Marquis2019:get_parameter_values",  # noqa: E501
            "Mohtat2020 = pybamm.input.parameters.lithium_ion.Mohtat2020:get_parameter_values",  # noqa: E501
            "NCA_Kim2011 = pybamm.input.parameters.lithium_ion.NCA_Kim2011:get_parameter_values",  # noqa: E501
            "OKane2022 = pybamm.input.parameters.lithium_ion.OKane2022:get_parameter_values",  # noqa: E501
            "OKane2022_graphite_SiOx_halfcell = pybamm.input.parameters.lithium_ion.OKane2022_graphite_SiOx_halfcell:get_parameter_values",  # noqa: E501
            "ORegan2022 = pybamm.input.parameters.lithium_ion.ORegan2022:get_parameter_values",  # noqa: E501
            "Prada2013 = pybamm.input.parameters.lithium_ion.Prada2013:get_parameter_values",  # noqa: E501
            "Ramadass2004 = pybamm.input.parameters.lithium_ion.Ramadass2004:get_parameter_values",  # noqa: E501
            "Xu2019 = pybamm.input.parameters.lithium_ion.Xu2019:get_parameter_values",  # noqa: E501
            "ECM_Example = pybamm.input.parameters.ecm.example_set:get_parameter_values",  # noqa: E501
            "MSMR_Example = pybamm.input.parameters.lithium_ion.MSMR_example_set:get_parameter_values",  # noqa: E501
        ],
    },
=======
>>>>>>> a4632463
)<|MERGE_RESOLUTION|>--- conflicted
+++ resolved
@@ -310,130 +310,4 @@
         "bdist_wheel": bdist_wheel,
         "install": CustomInstall,
     },
-<<<<<<< HEAD
-    package_data={"pybamm": pybamm_data},
-    # Python version
-    python_requires=">=3.8,<3.12",
-    classifiers=[
-        "Development Status :: 5 - Production/Stable",
-        "Intended Audience :: Developers",
-        "Intended Audience :: Science/Research",
-        "License :: OSI Approved :: BSD License",
-        "Programming Language :: Python",
-        "Programming Language :: Python :: 3",
-        "Programming Language :: Python :: 3 :: Only",
-        "Programming Language :: Python :: 3.8",
-        "Programming Language :: Python :: 3.9",
-        "Programming Language :: Python :: 3.10",
-        "Programming Language :: Python :: 3.11",
-        "Topic :: Scientific/Engineering",
-    ],
-    # List of dependencies
-    install_requires=[
-        "numpy>=1.23.5",
-        "scipy>=1.9.3",
-        "casadi>=3.6.3",
-        "xarray>=2022.6.0",
-        "anytree>=2.12.0",
-    ],
-    extras_require={
-        "docs": [
-            "sphinx",
-            "pydata-sphinx-theme",
-            "sphinx_design",
-            "sphinx-copybutton",
-            "myst-parser",
-            "sphinx-inline-tabs",
-            "sphinxcontrib-bibtex",
-            "sphinx-autobuild",
-            "sphinx-last-updated-by-git",
-            "nbsphinx",
-            "ipykernel",
-            "ipywidgets",
-            "sphinx-gallery",
-            "sphinx-hoverxref",
-            "sphinx-docsearch",
-        ],  # For doc generation
-        "examples": [
-            "jupyter",  # For example notebooks
-        ],
-        "plot": [
-            "imageio>=2.32.0",
-            # Note: Matplotlib is loaded for debug plots, but to ensure pybamm runs
-            # on systems without an attached display, it should never be imported
-            # outside of plot() methods.
-            # Should not be imported
-            "matplotlib>=3.6.0",
-        ],
-        "cite": [
-            "pybtex>=0.24.0",
-        ],
-        "latexify": [
-            "sympy>=1.12",
-        ],
-        "bpx": [
-            "bpx",
-        ],
-        "tqdm": [
-            "tqdm",
-        ],
-        "dev": [
-            # For working with pre-commit hooks
-            "pre-commit",
-             # For code style checks: linting and auto-formatting
-            "ruff",
-            # For running testing sessions
-            "nox",
-            # For testing Jupyter notebooks
-            "pytest>=6",
-            "pytest-xdist",
-            "nbmake",
-        ],
-        "pandas": [
-            "pandas>=1.5.0",
-        ],
-        "jax": [
-            "jax==0.4.20; python_version >= '3.9'",
-            "jaxlib==0.4.20; python_version >= '3.9'",
-            # The versions below can be removed once PyBaMM no longer supports python 3.8
-            "jax==0.4.13; python_version < '3.9'",
-            "jaxlib==0.4.13; python_version < '3.9'",
-        ],
-        "odes": ["scikits.odes"],
-        "all": [
-            "autograd>=1.6.2",
-            "scikit-fem>=8.1.0",
-            "pybamm[examples,plot,cite,latexify,bpx,tqdm,pandas]",
-        ],
-    },
-    entry_points={
-        "console_scripts": [
-            "pybamm_edit_parameter = pybamm.parameters_cli:edit_parameter",
-            "pybamm_add_parameter = pybamm.parameters_cli:add_parameter",
-            "pybamm_rm_parameter = pybamm.parameters_cli:remove_parameter",
-            "pybamm_install_odes = pybamm.install_odes:main",
-            "pybamm_install_jax = pybamm.util:install_jax",
-        ],
-        "pybamm_parameter_sets": [
-            "Sulzer2019 = pybamm.input.parameters.lead_acid.Sulzer2019:get_parameter_values",  # noqa: E501
-            "Ai2020 = pybamm.input.parameters.lithium_ion.Ai2020:get_parameter_values",  # noqa: E501
-            "Chen2020 = pybamm.input.parameters.lithium_ion.Chen2020:get_parameter_values",  # noqa: E501
-            "Chen2020_composite = pybamm.input.parameters.lithium_ion.Chen2020_composite:get_parameter_values",  # noqa: E501
-            "Ecker2015 = pybamm.input.parameters.lithium_ion.Ecker2015:get_parameter_values",  # noqa: E501
-            "Ecker2015_graphite_halfcell = pybamm.input.parameters.lithium_ion.Ecker2015_graphite_halfcell:get_parameter_values",  # noqa: E501
-            "Marquis2019 = pybamm.input.parameters.lithium_ion.Marquis2019:get_parameter_values",  # noqa: E501
-            "Mohtat2020 = pybamm.input.parameters.lithium_ion.Mohtat2020:get_parameter_values",  # noqa: E501
-            "NCA_Kim2011 = pybamm.input.parameters.lithium_ion.NCA_Kim2011:get_parameter_values",  # noqa: E501
-            "OKane2022 = pybamm.input.parameters.lithium_ion.OKane2022:get_parameter_values",  # noqa: E501
-            "OKane2022_graphite_SiOx_halfcell = pybamm.input.parameters.lithium_ion.OKane2022_graphite_SiOx_halfcell:get_parameter_values",  # noqa: E501
-            "ORegan2022 = pybamm.input.parameters.lithium_ion.ORegan2022:get_parameter_values",  # noqa: E501
-            "Prada2013 = pybamm.input.parameters.lithium_ion.Prada2013:get_parameter_values",  # noqa: E501
-            "Ramadass2004 = pybamm.input.parameters.lithium_ion.Ramadass2004:get_parameter_values",  # noqa: E501
-            "Xu2019 = pybamm.input.parameters.lithium_ion.Xu2019:get_parameter_values",  # noqa: E501
-            "ECM_Example = pybamm.input.parameters.ecm.example_set:get_parameter_values",  # noqa: E501
-            "MSMR_Example = pybamm.input.parameters.lithium_ion.MSMR_example_set:get_parameter_values",  # noqa: E501
-        ],
-    },
-=======
->>>>>>> a4632463
 )