--- conflicted
+++ resolved
@@ -7,15 +7,11 @@
     rev: "v0.0.278"
     hooks:
       - id: ruff
-<<<<<<< HEAD
         args: [--fix, --ignore=E741, --exclude=__init__.py]
-=======
-        args: [--ignore=E741, --exclude=__init__.py]
 
   - repo: https://github.com/nbQA-dev/nbQA
     rev: 1.7.0
     hooks:
       - id: nbqa-ruff
         additional_dependencies: [ruff==0.0.276]
-        args: ["--fix","--ignore=E501,E402"]
->>>>>>> f588f208
+        args: ["--fix","--ignore=E501,E402"]