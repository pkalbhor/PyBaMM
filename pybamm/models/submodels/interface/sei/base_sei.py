--- conflicted
+++ resolved
@@ -108,20 +108,11 @@
             v_bar = 1
             L_inner_0 = 0
             L_outer_0 = 0
-<<<<<<< HEAD
-        # Set scales for the "EC Reaction Limited" model
-=======
->>>>>>> 267987d6
         else:
             n_scale = param.L_sei_0_dim * param.a_n_typ / param.V_bar_inner_dimensional
             n_outer_scale = (
                 param.L_sei_0_dim * param.a_n_typ / param.V_bar_outer_dimensional
             )
-        if isinstance(self, pybamm.sei.EcReactionLimited):
-            v_bar = 1
-            L_inner_0 = 0
-            L_outer_0 = 1
-        else:
             v_bar = param.v_bar
             # Set scales for the "EC Reaction Limited" model
             if isinstance(self, pybamm.sei.EcReactionLimited):
