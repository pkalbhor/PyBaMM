--- conflicted
+++ resolved
@@ -78,7 +78,6 @@
         ):
             delta_phi = pybamm.PrimaryBroadcast(delta_phi, [f"{domain} particle size"])
 
-<<<<<<< HEAD
         # Get exchange-current density. For MSMR models we calculate the exchange
         # current density for each reaction, then sum these to give a total exchange
         # current density. Note: this is only used for the "exchange current density"
@@ -97,12 +96,6 @@
             j0 = self._get_exchange_current_density(variables)
 
         # Get open-circuit potential variables and reaction overpotential
-=======
-        # Get exchange-current density
-        j0 = self._get_exchange_current_density(variables)
-
-        # Get open-circuit potential
->>>>>>> f4dfbe71
         if (
             domain_options["particle size"] == "distribution"
             and self.options.electrode_types[domain] == "porous"
