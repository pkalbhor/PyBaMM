#
# Base battery model class
#

import pybamm
from functools import cached_property


class BatteryModelOptions(pybamm.FuzzyDict):
    """
    Attributes
    ----------

    options: dict
        A dictionary of options to be passed to the model. The options that can
        be set are listed below. Note that not all of the options are compatible with
        each other and with all of the models implemented in PyBaMM. Each option is
        optional and takes a default value if not provided.
        In general, the option provided must be a string, but there are some cases
        where a 2-tuple of strings can be provided instead to indicate a different
        option for the negative and positive electrodes.

            * "calculate discharge energy": str
                Whether to calculate the discharge energy, throughput energy and
                throughput capacity in addition to discharge capacity. Must be one of
                "true" or "false". "false" is the default, since calculating discharge
                energy can be computationally expensive for simple models like SPM.
            * "cell geometry" : str
                Sets the geometry of the cell. Can be "pouch" (default) or
                "arbitrary". The arbitrary geometry option solves a 1D electrochemical
                model with prescribed cell volume and cross-sectional area, and
                (if thermal effects are included) solves a lumped thermal model
                with prescribed surface area for cooling.
            * "calculate heat source for isothermal models" : str
                Whether to calculate the heat source terms during isothermal operation.
                Can be "true" or "false". If "false", the heat source terms are set
                to zero. Default is "false" since this option may require additional
                parameters not needed by the electrochemical model.
            * "convection" : str
                Whether to include the effects of convection in the model. Can be
                "none" (default), "uniform transverse" or "full transverse".
                Must be "none" for lithium-ion models.
            * "current collector" : str
                Sets the current collector model to use. Can be "uniform" (default),
                "potential pair" or "potential pair quite conductive".
            * "dimensionality" : int
                Sets the dimension of the current collector problem. Can be 0
                (default), 1 or 2.
            * "electrolyte conductivity" : str
                Can be "default" (default), "full", "leading order", "composite" or
                "integrated".
            * "hydrolysis" : str
                Whether to include hydrolysis in the model. Only implemented for
                lead-acid models. Can be "false" (default) or "true". If "true", then
                "surface form" cannot be 'false'.
            * "intercalation kinetics" : str
                Model for intercalation kinetics. Can be "symmetric Butler-Volmer"
                (default), "asymmetric Butler-Volmer", "linear", "Marcus", or
                "Marcus-Hush-Chidsey" (which uses the asymptotic form from Zeng 2014).
                A 2-tuple can be provided for different behaviour in negative and
                positive electrodes.
            * "interface utilisation": str
                Can be "full" (default), "constant", or "current-driven".
            * "lithium plating" : str
                Sets the model for lithium plating. Can be "none" (default),
                "reversible", "partially reversible", or "irreversible".
            * "lithium plating porosity change" : str
                Whether to include porosity change due to lithium plating, can be
                "false" (default) or "true".
            * "loss of active material" : str
                Sets the model for loss of active material. Can be "none" (default),
                "stress-driven", "reaction-driven", or "stress and reaction-driven".
                A 2-tuple can be provided for different behaviour in negative and
                positive electrodes.
            * "particle phases": str
                Number of phases present in the electrode. A 2-tuple can be provided for
                different behaviour in negative and positive electrodes.
                For example, set to ("2", "1") for a negative electrode with 2 phases,
                e.g. graphite and silicon.
            * "operating mode" : str
                Sets the operating mode for the model. This determines how the current
                is set. Can be:

                - "current" (default) : the current is explicity supplied
                - "voltage"/"power"/"resistance" : solve an algebraic equation for \
                    current such that voltage/power/resistance is correct
                - "differential power"/"differential resistance" : solve a \
                    differential equation for the power or resistance
                - "explicit power"/"explicit resistance" : current is defined in terms \
                    of the voltage such that power/resistance is correct
                - "CCCV": a special implementation of the common constant-current \
                    constant-voltage charging protocol, via an ODE for the current
                - callable : if a callable is given as this option, the function \
                    defines the residual of an algebraic equation. The applied current \
                    will be solved for such that the algebraic constraint is satisfied.
            * "particle" : str
                Sets the submodel to use to describe behaviour within the particle.
                Can be "Fickian diffusion" (default), "uniform profile",
                "quadratic profile", or "quartic profile".
            * "particle shape" : str
                Sets the model shape of the electrode particles. This is used to
                calculate the surface area to volume ratio. Can be "spherical"
                (default), or "no particles".
            * "particle size" : str
                Sets the model to include a single active particle size or a
                distribution of sizes at any macroscale location. Can be "single"
                (default) or "distribution". Option applies to both electrodes.
            * "particle mechanics" : str
                Sets the model to account for mechanical effects such as particle
                swelling and cracking. Can be "none" (default), "swelling only",
                or "swelling and cracking".
                A 2-tuple can be provided for different behaviour in negative and
                positive electrodes.
            * "SEI" : str
                Set the SEI submodel to be used. Options are:

                - "none": :class:`pybamm.sei.NoSEI` (no SEI growth)
                - "constant": :class:`pybamm.sei.Constant` (constant SEI thickness)
                - "reaction limited", "reaction limited (asymmetric)", \
                    "solvent-diffusion limited", "electron-migration limited", \
                    "interstitial-diffusion limited", "ec reaction limited" \
                    or "ec reaction limited (asymmetric)": :class:`pybamm.sei.SEIGrowth`
            * "SEI film resistance" : str
                Set the submodel for additional term in the overpotential due to SEI.
                The default value is "none" if the "SEI" option is "none", and
                "distributed" otherwise. This is because the "distributed" model is more
                complex than the model with no additional resistance, which adds
                unnecessary complexity if there is no SEI in the first place

                - "none": no additional resistance\

                    .. math::
                        \\eta_r = \\frac{F}{RT} * (\\phi_s - \\phi_e - U)

                - "distributed": properly included additional resistance term\

                    .. math::
                        \\eta_r = \\frac{F}{RT}
                        * (\\phi_s - \\phi_e - U - R_{sei} * L_{sei} * j)

                - "average": constant additional resistance term (approximation to the \
                    true model). This model can give similar results to the \
                    "distributed" case without needing to make j an algebraic state\

                    .. math::
                        \\eta_r = \\frac{F}{RT}
                        * (\\phi_s - \\phi_e - U - R_{sei} * L_{sei} * \\frac{I}{aL})
            * "SEI on cracks" : str
                Whether to include SEI growth on particle cracks, can be "false"
                (default) or "true".
            * "SEI porosity change" : str
                Whether to include porosity change due to SEI formation, can be "false"
                (default) or "true".
            * "stress-induced diffusion" : str
                Whether to include stress-induced diffusion, can be "false" or "true".
                The default is "false" if "particle mechanics" is "none" and "true"
                otherwise. A 2-tuple can be provided for different behaviour in negative
                and positive electrodes.
            * "surface form" : str
                Whether to use the surface formulation of the problem. Can be "false"
                (default), "differential" or "algebraic".
            * "thermal" : str
                Sets the thermal model to use. Can be "isothermal" (default), "lumped",
                "x-lumped", or "x-full".
            * "total interfacial current density as a state" : str
                Whether to make a state for the total interfacial current density and
                solve an algebraic equation for it. Default is "false", unless "SEI film
                resistance" is distributed in which case it is automatically set to
                "true".
            * "working electrode": str
                Which electrode(s) intercalates and which is counter. If "both"
                (default), the model is a standard battery. Otherwise can be "negative"
                or "positive" to indicate a half-cell model.
            * "x-average side reactions": str
                Whether to average the side reactions (SEI growth, lithium plating and
                the respective porosity change) over the x-axis in Single Particle
                Models, can be "false" or "true". Default is "false" for SPMe and
                "true" for SPM.

    **Extends:** :class:`dict`
    """

    def __init__(self, extra_options):
        self.possible_options = {
            "calculate discharge energy": ["false", "true"],
            "cell geometry": ["arbitrary", "pouch"],
            "calculate heat source for isothermal models": ["false", "true"],
            "convection": ["none", "uniform transverse", "full transverse"],
            "current collector": [
                "uniform",
                "potential pair",
                "potential pair quite conductive",
            ],
            "dimensionality": [0, 1, 2],
            "electrolyte conductivity": [
                "default",
                "full",
                "leading order",
                "composite",
                "integrated",
            ],
            "hydrolysis": ["false", "true"],
            "intercalation kinetics": [
                "symmetric Butler-Volmer",
                "asymmetric Butler-Volmer",
                "linear",
                "Marcus",
                "Marcus-Hush-Chidsey",
            ],
            "interface utilisation": ["full", "constant", "current-driven"],
            "lithium plating": [
                "none",
                "reversible",
                "partially reversible",
                "irreversible",
            ],
            "lithium plating porosity change": ["false", "true"],
            "loss of active material": [
                "none",
                "stress-driven",
                "reaction-driven",
                "stress and reaction-driven",
            ],
            "open circuit potential": ["single", "current sigmoid"],
            "operating mode": [
                "current",
                "voltage",
                "power",
                "differential power",
                "explicit power",
                "resistance",
                "differential resistance",
                "explicit resistance",
                "CCCV",
            ],
            "particle": [
                "Fickian diffusion",
                "fast diffusion",
                "uniform profile",
                "quadratic profile",
                "quartic profile",
            ],
            "particle mechanics": ["none", "swelling only", "swelling and cracking"],
            "particle phases": ["1", "2"],
            "particle shape": ["spherical", "no particles"],
            "particle size": ["single", "distribution"],
            "SEI": [
                "none",
                "constant",
                "reaction limited",
                "reaction limited (asymmetric)",
                "solvent-diffusion limited",
                "electron-migration limited",
                "interstitial-diffusion limited",
                "ec reaction limited",
                "ec reaction limited (asymmetric)",
            ],
            "SEI film resistance": ["none", "distributed", "average"],
            "SEI on cracks": ["false", "true"],
            "SEI porosity change": ["false", "true"],
            "stress-induced diffusion": ["false", "true"],
            "surface form": ["false", "differential", "algebraic"],
            "thermal": ["isothermal", "lumped", "x-lumped", "x-full"],
            "total interfacial current density as a state": ["false", "true"],
            "working electrode": ["both", "negative", "positive"],
            "x-average side reactions": ["false", "true"],
        }

        default_options = {
            name: options[0] for name, options in self.possible_options.items()
        }
<<<<<<< HEAD
        default_options["external submodels"] = []
=======
        default_options["timescale"] = "default"
>>>>>>> 3ce54390

        # Change the default for cell geometry based on which thermal option is provided
        extra_options = extra_options or {}
        # return "none" if option not given
        thermal_option = extra_options.get("thermal", "none")
        if thermal_option in ["none", "isothermal", "lumped"]:
            default_options["cell geometry"] = "arbitrary"
        else:
            default_options["cell geometry"] = "pouch"
        # The "cell geometry" option will still be overridden by extra_options if
        # provided

        # Change the default for SEI film resistance based on which SEI option is
        # provided
        # return "none" if option not given
        sei_option = extra_options.get("SEI", "none")
        if sei_option == "none":
            default_options["SEI film resistance"] = "none"
        else:
            default_options["SEI film resistance"] = "distributed"
        # The "SEI film resistance" option will still be overridden by extra_options if
        # provided

        # Change the default for particle mechanics based on which SEI on cracks and LAM
        # options are provided
        # return "false" and "none" respectively if options not given
        SEI_cracks_option = extra_options.get("SEI on cracks", "false")
        LAM_opt = extra_options.get("loss of active material", "none")
        if SEI_cracks_option == "true":
            if "stress-driven" in LAM_opt or "stress and reaction-driven" in LAM_opt:
                default_options["particle mechanics"] = (
                    "swelling and cracking",
                    "swelling only",
                )
            else:
                default_options["particle mechanics"] = (
                    "swelling and cracking",
                    "none",
                )
        else:
            if "stress-driven" in LAM_opt or "stress and reaction-driven" in LAM_opt:
                default_options["particle mechanics"] = "swelling only"
            else:
                default_options["particle mechanics"] = "none"
        # The "particle mechanics" option will still be overridden by extra_options if
        # provided

        # Change the default for stress-induced diffusion based on which particle
        # mechanics option is provided. If the user doesn't supply a particle mechanics
        # option set the default stress-induced diffusion option based on the default
        # particle mechanics option which may change depending on other options
        # (e.g. for stress-driven LAM the default mechanics option is "swelling only")
        mechanics_option = extra_options.get("particle mechanics", "none")
        if (
            mechanics_option == "none"
            and default_options["particle mechanics"] == "none"
        ):
            default_options["stress-induced diffusion"] = "false"
        else:
            default_options["stress-induced diffusion"] = "true"
        # The "stress-induced diffusion" option will still be overridden by
        # extra_options if provided

        # Change the default for surface form based on which particle
        # phases option is provided.
        # return "1" if option not given
        phases_option = extra_options.get("particle phases", "1")
        if phases_option == "1":
            default_options["surface form"] = "false"
        else:
            default_options["surface form"] = "algebraic"
        # The "surface form" option will still be overridden by
        # extra_options if provided
        # Change default SEI model based on which lithium plating option is provided
        # return "none" if option not given
        plating_option = extra_options.get("lithium plating", "none")
        if plating_option == "partially reversible":
            default_options["SEI"] = "constant"
        else:
            default_options["SEI"] = "none"
        # The "SEI" option will still be overridden by extra_options if provided

        options = pybamm.FuzzyDict(default_options)
        # any extra options overwrite the default options
        for name, opt in extra_options.items():
            if name in default_options:
                options[name] = opt
            else:
                if name == "particle cracking":
                    raise pybamm.OptionError(
                        "The 'particle cracking' option has been renamed. "
                        "Use 'particle mechanics' instead."
                    )
                else:
                    raise pybamm.OptionError(
                        "Option '{}' not recognised. Best matches are {}".format(
                            name, options.get_best_matches(name)
                        )
                    )

        # If "SEI film resistance" is "distributed" then "total interfacial current
        # density as a state" must be "true"
        if options["SEI film resistance"] == "distributed":
            options["total interfacial current density as a state"] = "true"
            # Check that extra_options did not try to provide a clashing option
            if (
                extra_options.get("total interfacial current density as a state")
                == "false"
            ):
                raise pybamm.OptionError(
                    "If 'sei film resistance' is 'distributed' then 'total interfacial "
                    "current density as a state' must be 'true'"
                )

        # If "SEI film resistance" is not "none" and there are multiple phases
        # then "total interfacial current density as a state" must be "true"
        if (
            options["SEI film resistance"] != "none"
            and options["particle phases"] != "1"
        ):
            options["total interfacial current density as a state"] = "true"
            # Check that extra_options did not try to provide a clashing option
            if (
                extra_options.get("total interfacial current density as a state")
                == "false"
            ):
                raise pybamm.OptionError(
                    "If 'SEI film resistance' is not 'none' "
                    "and there are multiple phases then 'total interfacial "
                    "current density as a state' must be 'true'"
                )

        # Options not yet compatible with particle-size distributions
        if options["particle size"] == "distribution":
            if options["lithium plating"] != "none":
                raise NotImplementedError(
                    "Lithium plating submodels do not yet support particle-size "
                    "distributions."
                )
            if options["particle"] in ["quadratic profile", "quartic profile"]:
                raise NotImplementedError(
                    "'quadratic' and 'quartic' concentration profiles have not yet "
                    "been implemented for particle-size ditributions"
                )
            if options["particle mechanics"] != "none":
                raise NotImplementedError(
                    "Particle mechanics submodels do not yet support particle-size"
                    " distributions."
                )
            if options["particle shape"] != "spherical":
                raise NotImplementedError(
                    "Particle shape must be 'spherical' for particle-size distribution"
                    " submodels."
                )
            if options["SEI"] != "none":
                raise NotImplementedError(
                    "SEI submodels do not yet support particle-size distributions."
                )
            if options["stress-induced diffusion"] == "true":
                raise NotImplementedError(
                    "stress-induced diffusion cannot yet be included in "
                    "particle-size distributions."
                )
            if options["thermal"] == "x-full":
                raise NotImplementedError(
                    "X-full thermal submodels do not yet support particle-size"
                    " distributions."
                )

        # Renamed options
        if options["particle"] == "fast diffusion":
            raise pybamm.OptionError(
                "The 'fast diffusion' option has been renamed. "
                "Use 'uniform profile' instead."
            )
        if options["SEI porosity change"] in [True, False]:
            raise pybamm.OptionError(
                "SEI porosity change must now be given in string format "
                "('true' or 'false')"
            )

        # Some standard checks to make sure options are compatible
        if options["dimensionality"] == 0:
            if options["current collector"] not in ["uniform"]:
                raise pybamm.OptionError(
                    "current collector model must be uniform in 0D model"
                )
            if options["convection"] == "full transverse":
                raise pybamm.OptionError(
                    "cannot have transverse convection in 0D model"
                )

        if (
            options["thermal"] in ["x-lumped", "x-full"]
            and options["cell geometry"] != "pouch"
        ):
            raise pybamm.OptionError(
                options["thermal"] + " model must have pouch geometry."
            )
        if options["thermal"] == "x-full" and options["dimensionality"] != 0:
            n = options["dimensionality"]
            raise pybamm.OptionError(
                f"X-full thermal submodels do not yet support {n}D current collectors"
            )

        if isinstance(options["stress-induced diffusion"], str):
            if (
                options["stress-induced diffusion"] == "true"
                and options["particle mechanics"] == "none"
            ):
                raise pybamm.OptionError(
                    "cannot have stress-induced diffusion without a particle "
                    "mechanics model"
                )

        if options["working electrode"] != "both":
            if options["thermal"] == "x-full":
                raise pybamm.OptionError(
                    "X-full thermal submodel is not compatible with half-cell models"
                )
            elif options["thermal"] == "x-lumped" and options["dimensionality"] != 0:
                n = options["dimensionality"]
                raise pybamm.OptionError(
                    f"X-lumped thermal submodels do not yet support {n}D "
                    "current collectors in a half-cell configuration"
                )
            elif options["SEI on cracks"] == "true":
                raise NotImplementedError(
                    "SEI on cracks not yet implemented for half-cell models"
                )

        if options["particle phases"] != "1":
            if not (
                options["surface form"] != "false"
                and options["particle size"] == "single"
                and options["particle"] == "Fickian diffusion"
                and options["particle mechanics"] == "none"
                and options["loss of active material"] == "none"
                and options["lithium plating"] == "none"
            ):
                raise pybamm.OptionError(
                    "If there are multiple particle phases: 'surface form' cannot be "
                    "'false', 'particle size' must be 'false', 'particle' must be "
                    "'Fickian diffusion'. Also the following must "
                    "be 'none': 'particle mechanics', "
                    "'loss of active material', 'lithium plating'"
                )

        # Check options are valid
        for option, value in options.items():
            if option in ["working electrode"]:
                pass
            else:
                if isinstance(value, str) or option in [
                    "dimensionality",
                    "operating mode",
                ]:  # some options accept non-strings
                    value = (value,)
                else:
                    if not (
                        (
                            option
                            in [
                                "intercalation kinetics",
                                "interface utilisation",
                                "loss of active material",
                                "open circuit potential",
                                "particle mechanics",
                                "particle",
                                "particle phases",
                                "stress-induced diffusion",
                            ]
                            and isinstance(value, tuple)
                            and len(value) == 2
                        )
                    ):
                        # more possible options that can take 2-tuples to be added
                        # as they come
                        raise pybamm.OptionError(
                            f"\n'{value}' is not recognized in option '{option}'. "
                            "Values must be strings or (in some cases) "
                            "2-tuples of strings"
                        )
                # flatten value
                value_list = []
                for val in value:
                    if isinstance(val, tuple):
                        value_list.extend(list(val))
                    else:
                        value_list.append(val)
                for val in value_list:
                    if val not in self.possible_options[option]:
                        if not (option == "operating mode" and callable(val)):
                            raise pybamm.OptionError(
                                f"\n'{val}' is not recognized in option '{option}'. "
                                f"Possible values are {self.possible_options[option]}"
                            )

        super().__init__(options.items())

    @property
    def phases(self):
        try:
            return self._phases
        except AttributeError:
            self._phases = {}
            for domain in ["negative", "positive"]:
                number = int(getattr(self, domain)["particle phases"])
                phases = ["primary"]
                if number >= 2:
                    phases.append("secondary")
                self._phases[domain] = phases
            return self._phases

    @cached_property
    def whole_cell_domains(self):
        if self["working electrode"] == "positive":
            return ["separator", "positive electrode"]
        elif self["working electrode"] == "negative":
            return ["negative electrode", "separator"]
        elif self["working electrode"] == "both":
            return ["negative electrode", "separator", "positive electrode"]

    @property
    def electrode_types(self):
        try:
            return self._electrode_types
        except AttributeError:
            self._electrode_types = {}
            for domain in ["negative", "positive"]:
                if f"{domain} electrode" in self.whole_cell_domains:
                    self._electrode_types[domain] = "porous"
                else:
                    self._electrode_types[domain] = "planar"
            return self._electrode_types

    def print_options(self):
        """
        Print the possible options with the ones currently selected
        """
        for key, value in self.items():
            if key in self.possible_options.keys():
                print(f"{key!r}: {value!r} (possible: {self.possible_options[key]!r})")
            else:
                print(f"{key!r}: {value!r}")

    def print_detailed_options(self):
        """
        Print the docstring for Options
        """
        print(self.__doc__)

    @property
    def negative(self):
        "Returns the options for the negative electrode"
        # index 0 in a 2-tuple for the negative electrode
        return BatteryModelDomainOptions(self.items(), 0)

    @property
    def positive(self):
        "Returns the options for the positive electrode"
        # index 1 in a 2-tuple for the positive electrode
        return BatteryModelDomainOptions(self.items(), 1)


class BatteryModelDomainOptions(dict):
    def __init__(self, dict_items, index):
        super().__init__(dict_items)
        self.index = index

    def __getitem__(self, key):
        options = super().__getitem__(key)
        if isinstance(options, str):
            return options
        else:
            # 2-tuple, first is negative domain, second is positive domain
            return options[self.index]

    @property
    def primary(self):
        return BatteryModelPhaseOptions(self, 0)

    @property
    def secondary(self):
        return BatteryModelPhaseOptions(self, 1)


class BatteryModelPhaseOptions(dict):
    def __init__(self, domain_options, index):
        super().__init__(domain_options.items())
        self.domain_options = domain_options
        self.index = index

    def __getitem__(self, key):
        options = self.domain_options.__getitem__(key)
        if isinstance(options, str):
            return options
        else:
            # 2-tuple, first is primary phase, second is secondary phase
            return options[self.index]


class BaseBatteryModel(pybamm.BaseModel):
    """
    Base model class with some default settings and required variables
    **Extends:** :class:`pybamm.BaseModel`
    """

    def __init__(self, options=None, name="Unnamed battery model"):
        super().__init__(name)
        self.options = options

    @property
    def default_geometry(self):
        return pybamm.battery_geometry(
            options=self.options,
            current_collector_dimension=self.options["dimensionality"],
        )

    @property
    def default_var_pts(self):
        base_var_pts = {
            "x_n": 20,
            "x_s": 20,
            "x_p": 20,
            "r_n": 20,
            "r_p": 20,
            "r_n_prim": 20,
            "r_p_prim": 20,
            "r_n_sec": 20,
            "r_p_sec": 20,
            "y": 10,
            "z": 10,
            "R_n": 30,
            "R_p": 30,
        }
        # Reduce the default points for 2D current collectors
        if self.options["dimensionality"] == 2:
            base_var_pts.update({"x_n": 10, "x_s": 10, "x_p": 10})
        return base_var_pts

    @property
    def default_submesh_types(self):
        base_submeshes = {
            "negative electrode": pybamm.Uniform1DSubMesh,
            "separator": pybamm.Uniform1DSubMesh,
            "positive electrode": pybamm.Uniform1DSubMesh,
            "negative particle": pybamm.Uniform1DSubMesh,
            "positive particle": pybamm.Uniform1DSubMesh,
            "negative primary particle": pybamm.Uniform1DSubMesh,
            "positive primary particle": pybamm.Uniform1DSubMesh,
            "negative secondary particle": pybamm.Uniform1DSubMesh,
            "positive secondary particle": pybamm.Uniform1DSubMesh,
            "negative particle size": pybamm.Uniform1DSubMesh,
            "positive particle size": pybamm.Uniform1DSubMesh,
        }
        if self.options["dimensionality"] == 0:
            base_submeshes["current collector"] = pybamm.SubMesh0D
        elif self.options["dimensionality"] == 1:
            base_submeshes["current collector"] = pybamm.Uniform1DSubMesh

        elif self.options["dimensionality"] == 2:
            base_submeshes["current collector"] = pybamm.ScikitUniform2DSubMesh
        return base_submeshes

    @property
    def default_spatial_methods(self):
        base_spatial_methods = {
            "macroscale": pybamm.FiniteVolume(),
            "negative particle": pybamm.FiniteVolume(),
            "positive particle": pybamm.FiniteVolume(),
            "negative primary particle": pybamm.FiniteVolume(),
            "positive primary particle": pybamm.FiniteVolume(),
            "negative secondary particle": pybamm.FiniteVolume(),
            "positive secondary particle": pybamm.FiniteVolume(),
            "negative particle size": pybamm.FiniteVolume(),
            "positive particle size": pybamm.FiniteVolume(),
        }
        if self.options["dimensionality"] == 0:
            # 0D submesh - use base spatial method
            base_spatial_methods[
                "current collector"
            ] = pybamm.ZeroDimensionalSpatialMethod()
        elif self.options["dimensionality"] == 1:
            base_spatial_methods["current collector"] = pybamm.FiniteVolume()
        elif self.options["dimensionality"] == 2:
            base_spatial_methods["current collector"] = pybamm.ScikitFiniteElement()
        return base_spatial_methods

    @property
    def options(self):
        return self._options

    @options.setter
    def options(self, extra_options):
        options = BatteryModelOptions(extra_options)

        # Options that are incompatible with models
        if isinstance(self, pybamm.lithium_ion.BaseModel):
            if options["convection"] != "none":
                raise pybamm.OptionError(
                    "convection not implemented for lithium-ion models"
                )
        if isinstance(self, pybamm.lithium_ion.SPMe):
            if options["electrolyte conductivity"] not in [
                "default",
                "composite",
                "integrated",
            ]:
                raise pybamm.OptionError(
                    "electrolyte conductivity '{}' not suitable for SPMe".format(
                        options["electrolyte conductivity"]
                    )
                )
        if isinstance(self, pybamm.lithium_ion.SPM) and not isinstance(
            self, pybamm.lithium_ion.SPMe
        ):
            if options["x-average side reactions"] == "false":
                raise pybamm.OptionError(
                    "x-average side reactions cannot be 'false' for SPM models"
                )
        if isinstance(self, pybamm.lithium_ion.SPM) and not isinstance(
            self, pybamm.lithium_ion.MPM
        ):
            if options["particle size"] == "distribution":
                raise pybamm.OptionError(
                    "'particle size' should be 'single' for SPM and SPMe models"
                )
        if isinstance(self, pybamm.lead_acid.BaseModel):
            if options["thermal"] != "isothermal" and options["dimensionality"] != 0:
                raise pybamm.OptionError(
                    "Lead-acid models can only have thermal "
                    "effects if dimensionality is 0."
                )
            if options["SEI"] != "none" or options["SEI film resistance"] != "none":
                raise pybamm.OptionError("Lead-acid models cannot have SEI formation")
            if options["lithium plating"] != "none":
                raise pybamm.OptionError("Lead-acid models cannot have lithium plating")

        if (
            isinstance(self, pybamm.lead_acid.LOQS)
            and options["surface form"] == "false"
            and options["hydrolysis"] == "true"
        ):
            raise pybamm.OptionError(
                """must use surface formulation to solve {!s} with hydrolysis
                    """.format(
                    self
                )
            )

        self._options = options

    def set_standard_output_variables(self):
        # Time
        self.variables.update(
            {
                "Time [s]": pybamm.t,
                "Time [min]": pybamm.t / 60,
                "Time [h]": pybamm.t / 3600,
            }
        )

        # Spatial
        var = pybamm.standard_spatial_vars
        self.variables.update(
            {"x [m]": var.x, "x_n [m]": var.x_n, "x_s [m]": var.x_s, "x_p [m]": var.x_p}
        )
        if self.options["dimensionality"] == 1:
            self.variables.update({"z [m]": var.z})
        elif self.options["dimensionality"] == 2:
            self.variables.update({"y [m]": var.y, "z [m]": var.z})

    def build_fundamental(self):
        # Get the fundamental variables
        for submodel_name, submodel in self.submodels.items():
            pybamm.logger.debug(
                "Getting fundamental variables for {} submodel ({})".format(
                    submodel_name, self.name
                )
            )
            self.variables.update(submodel.get_fundamental_variables())

        self._built_fundamental = True

    def build_coupled_variables(self):
        # Note: pybamm will try to get the coupled variables for the submodels in the
        # order they are set by the user. If this fails for a particular submodel,
        # return to it later and try again. If setting coupled variables fails and
        # there are no more submodels to try, raise an error.
        submodels = list(self.submodels.keys())
        count = 0
        # For this part the FuzzyDict of variables is briefly converted back into a
        # normal dictionary for speed with KeyErrors
        self._variables = dict(self._variables)
        while len(submodels) > 0:
            count += 1
            for submodel_name, submodel in self.submodels.items():
                if submodel_name in submodels:
                    pybamm.logger.debug(
                        "Getting coupled variables for {} submodel ({})".format(
                            submodel_name, self.name
                        )
                    )
                    try:
                        self.variables.update(
                            submodel.get_coupled_variables(self.variables)
                        )
                        submodels.remove(submodel_name)
                    except KeyError as key:
                        if len(submodels) == 1 or count == 100:
                            # no more submodels to try
                            raise pybamm.ModelError(
                                "Missing variable for submodel '{}': {}.\n".format(
                                    submodel_name, key
                                )
                                + "Check the selected "
                                "submodels provide all of the required variables."
                            )
                        else:
                            # try setting coupled variables on next loop through
                            pybamm.logger.debug(
                                "Can't find {}, trying other submodels first".format(
                                    key
                                )
                            )
        # Convert variables back into FuzzyDict
        self.variables = pybamm.FuzzyDict(self._variables)

    def build_model_equations(self):
        # Set model equations
        for submodel_name, submodel in self.submodels.items():
            pybamm.logger.verbose(
                "Setting rhs for {} submodel ({})".format(submodel_name, self.name)
            )

            submodel.set_rhs(self.variables)
            pybamm.logger.verbose(
                "Setting algebraic for {} submodel ({})".format(
                    submodel_name, self.name
                )
            )

            submodel.set_algebraic(self.variables)
            pybamm.logger.verbose(
                "Setting boundary conditions for {} submodel ({})".format(
                    submodel_name, self.name
                )
            )

            submodel.set_boundary_conditions(self.variables)
            pybamm.logger.verbose(
                "Setting initial conditions for {} submodel ({})".format(
                    submodel_name, self.name
                )
            )
            submodel.set_initial_conditions(self.variables)
            submodel.set_events(self.variables)
            pybamm.logger.verbose(
                "Updating {} submodel ({})".format(submodel_name, self.name)
            )
            self.update(submodel)
            self.check_no_repeated_keys()

    def build_model(self):

        # Build model variables and equations
        self._build_model()

        # Set battery specific variables
        pybamm.logger.debug("Setting voltage variables ({})".format(self.name))
        self.set_voltage_variables()

        pybamm.logger.debug("Setting SoC variables ({})".format(self.name))
        self.set_soc_variables()

        pybamm.logger.debug("Setting degradation variables ({})".format(self.name))
        self.set_degradation_variables()
        self.set_summary_variables()

        self._built = True
        pybamm.logger.info("Finish building {}".format(self.name))

    @property
    def summary_variables(self):
        return self._summary_variables

    @summary_variables.setter
    def summary_variables(self, value):
        """
        Set summary variables

        Parameters
        ----------
        value : list of strings
            Names of the summary variables. Must all be in self.variables.
        """
        for var in value:
            if var not in self.variables:
                raise KeyError(
                    f"No cycling variable defined for summary variable '{var}'"
                )
        self._summary_variables = value

    def set_summary_variables(self):
        self._summary_variables = []

    def get_intercalation_kinetics(self, domain):
        options = getattr(self.options, domain)
        if options["intercalation kinetics"] == "symmetric Butler-Volmer":
            return pybamm.kinetics.SymmetricButlerVolmer
        elif options["intercalation kinetics"] == "asymmetric Butler-Volmer":
            return pybamm.kinetics.AsymmetricButlerVolmer
        elif options["intercalation kinetics"] == "linear":
            return pybamm.kinetics.Linear
        elif options["intercalation kinetics"] == "Marcus":
            return pybamm.kinetics.Marcus
        elif options["intercalation kinetics"] == "Marcus-Hush-Chidsey":
            return pybamm.kinetics.MarcusHushChidsey

    def get_inverse_intercalation_kinetics(self):
        if self.options["intercalation kinetics"] == "symmetric Butler-Volmer":
            return pybamm.kinetics.InverseButlerVolmer
        else:
            raise pybamm.OptionError(
                "Inverse kinetics are only implemented for symmetric Butler-Volmer. "
                "Use option {'surface form': 'algebraic'} to use forward kinetics "
                "instead."
            )

    def set_external_circuit_submodel(self):
        """
        Define how the external circuit defines the boundary conditions for the model,
        e.g. (not necessarily constant-) current, voltage, etc
        """
        if self.options["operating mode"] == "current":
            model = pybamm.external_circuit.ExplicitCurrentControl(
                self.param, self.options
            )
        elif self.options["operating mode"] == "voltage":
            model = pybamm.external_circuit.VoltageFunctionControl(
                self.param, self.options
            )
        elif self.options["operating mode"] == "power":
            model = pybamm.external_circuit.PowerFunctionControl(
                self.param, self.options, "algebraic"
            )
        elif self.options["operating mode"] == "differential power":
            model = pybamm.external_circuit.PowerFunctionControl(
                self.param, self.options, "differential without max"
            )
        elif self.options["operating mode"] == "explicit power":
            model = pybamm.external_circuit.ExplicitPowerControl(
                self.param, self.options
            )
        elif self.options["operating mode"] == "resistance":
            model = pybamm.external_circuit.ResistanceFunctionControl(
                self.param, self.options, "algebraic"
            )
        elif self.options["operating mode"] == "differential resistance":
            model = pybamm.external_circuit.ResistanceFunctionControl(
                self.param, self.options, "differential without max"
            )
        elif self.options["operating mode"] == "explicit resistance":
            model = pybamm.external_circuit.ExplicitResistanceControl(
                self.param, self.options
            )
        elif self.options["operating mode"] == "CCCV":
            model = pybamm.external_circuit.CCCVFunctionControl(
                self.param, self.options
            )
        elif callable(self.options["operating mode"]):
            model = pybamm.external_circuit.FunctionControl(
                self.param, self.options["operating mode"], self.options
            )
        self.submodels["external circuit"] = model

    def set_transport_efficiency_submodels(self):
        self.submodels[
            "electrolyte transport efficiency"
        ] = pybamm.transport_efficiency.Bruggeman(
            self.param, "Electrolyte", self.options
        )
        self.submodels[
            "electrode transport efficiency"
        ] = pybamm.transport_efficiency.Bruggeman(self.param, "Electrode", self.options)

    def set_thermal_submodel(self):

        if self.options["thermal"] == "isothermal":
            thermal_submodel = pybamm.thermal.isothermal.Isothermal
        elif self.options["thermal"] == "lumped":
            thermal_submodel = pybamm.thermal.Lumped
        elif self.options["thermal"] == "x-lumped":
            if self.options["dimensionality"] == 0:
                thermal_submodel = pybamm.thermal.Lumped
            elif self.options["dimensionality"] == 1:
                thermal_submodel = pybamm.thermal.pouch_cell.CurrentCollector1D
            elif self.options["dimensionality"] == 2:
                thermal_submodel = pybamm.thermal.pouch_cell.CurrentCollector2D
        elif self.options["thermal"] == "x-full":
            if self.options["dimensionality"] == 0:
                thermal_submodel = pybamm.thermal.OneDimensionalX

        self.submodels["thermal"] = thermal_submodel(self.param, self.options)

    def set_current_collector_submodel(self):

        if self.options["current collector"] in ["uniform"]:
            submodel = pybamm.current_collector.Uniform(self.param)
        elif self.options["current collector"] == "potential pair":
            if self.options["dimensionality"] == 1:
                submodel = pybamm.current_collector.PotentialPair1plus1D(self.param)
            elif self.options["dimensionality"] == 2:
                submodel = pybamm.current_collector.PotentialPair2plus1D(self.param)
        self.submodels["current collector"] = submodel

    def set_interface_utilisation_submodel(self):
        for domain in ["negative", "positive"]:
            Domain = domain.capitalize()
            util = getattr(self.options, domain)["interface utilisation"]
            if util == "full":
                submodel = pybamm.interface_utilisation.Full(
                    self.param, domain, self.options
                )
            elif util == "constant":
                submodel = pybamm.interface_utilisation.Constant(
                    self.param, domain, self.options
                )
            elif util == "current-driven":
                if self.options.electrode_types[domain] == "planar":
                    reaction_loc = "interface"
                elif self.x_average:
                    reaction_loc = "x-average"
                else:
                    reaction_loc = "full electrode"
                submodel = pybamm.interface_utilisation.CurrentDriven(
                    self.param, domain, self.options, reaction_loc
                )
            self.submodels[f"{Domain} interface utilisation"] = submodel

    def set_voltage_variables(self):
        if self.options.negative["particle phases"] == "1":
            # Only one phase, no need to distinguish between
            # "primary" and "secondary"
            phase_n = ""
        else:
            # add a space so that we can use "" or (e.g.) "primary " interchangeably
            # when naming variables
            phase_n = "primary "
        if self.options.positive["particle phases"] == "1":
            phase_p = ""
        else:
            phase_p = "primary "

        ocp_n = self.variables[
            f"Negative electrode {phase_n}open circuit potential [V]"
        ]
        ocp_p = self.variables[
            f"Positive electrode {phase_p}open circuit potential [V]"
        ]
        ocp_n_av = self.variables[
            f"X-averaged negative electrode {phase_n}open circuit potential [V]"
        ]
        ocp_p_av = self.variables[
            f"X-averaged positive electrode {phase_p}open circuit potential [V]"
        ]

        ocp_n_left = pybamm.boundary_value(ocp_n, "left")
        ocp_p_right = pybamm.boundary_value(ocp_p, "right")

        ocv_av = ocp_p_av - ocp_n_av
        ocv = ocp_p_right - ocp_n_left

        # overpotentials
        if self.options.electrode_types["negative"] == "planar":
            eta_r_n_av = self.variables[
                "Lithium metal interface reaction overpotential [V]"
            ]
        else:
            eta_r_n_av = self.variables[
                f"X-averaged negative electrode {phase_n}reaction overpotential [V]"
            ]
        eta_r_p_av = self.variables[
            f"X-averaged positive electrode {phase_p}reaction overpotential [V]"
        ]

        delta_phi_s_n_av = self.variables[
            "X-averaged negative electrode ohmic losses [V]"
        ]
        delta_phi_s_p_av = self.variables[
            "X-averaged positive electrode ohmic losses [V]"
        ]

        delta_phi_s_av = delta_phi_s_p_av - delta_phi_s_n_av
        eta_r_av = eta_r_p_av - eta_r_n_av

        # SEI film overpotential
        if self.options.electrode_types["negative"] == "planar":
            eta_sei_av = self.variables["SEI film overpotential [V]"]
        else:
            eta_sei_av = self.variables[
                f"X-averaged {phase_n}SEI film overpotential [V]"
            ]

        # TODO: add current collector losses to the voltage in 3D

        self.variables.update(
            {
                "X-averaged open circuit voltage [V]": ocv_av,
                "Measured open circuit voltage [V]": ocv,
                "X-averaged reaction overpotential [V]": eta_r_av,
                "X-averaged SEI film overpotential [V]": eta_sei_av,
                "X-averaged solid phase ohmic losses [V]": delta_phi_s_av,
            }
        )

        # Battery-wide variables
        V = self.variables["Terminal voltage [V]"]
        eta_e_av = self.variables["X-averaged electrolyte ohmic losses [V]"]
        eta_c_av = self.variables["X-averaged concentration overpotential [V]"]
        num_cells = pybamm.Parameter(
            "Number of cells connected in series to make a battery"
        )
        self.variables.update(
            {
                "X-averaged battery open circuit voltage [V]": ocv_av * num_cells,
                "Measured battery open circuit voltage [V]": ocv * num_cells,
                "X-averaged battery reaction overpotential [V]": eta_r_av * num_cells,
                "X-averaged battery solid phase ohmic losses [V]": delta_phi_s_av
                * num_cells,
                "X-averaged battery electrolyte ohmic losses [V]": eta_e_av * num_cells,
                "X-averaged battery concentration overpotential [V]": eta_c_av
                * num_cells,
                "Battery voltage [V]": V * num_cells,
            }
        )
        # Variables for calculating the equivalent circuit model (ECM) resistance
        # Need to compare OCV to initial value to capture this as an overpotential
        ocv_init = self.param.ocv_init
        eta_ocv = ocv - ocv_init
        # Current collector current density for working out euiqvalent resistance
        # based on Ohm's Law
        i_cc = self.variables["Current collector current density [A.m-2]"]
        # ECM overvoltage is OCV minus terminal voltage
        v_ecm = ocv - V
        # Current collector area for turning resistivity into resistance
        A_cc = self.param.A_cc

        # Hack to avoid division by zero if i_cc is exactly zero
        # If i_cc is zero, i_cc_not_zero becomes 1. But multiplying by sign(i_cc) makes
        # the local resistance 'zero' (really, it's not defined when i_cc is zero)
        def x_not_zero(x):
            return ((x > 0) + (x < 0)) * x + (x >= 0) * (x <= 0)

        i_cc_not_zero = x_not_zero(i_cc)

        self.variables.update(
            {
                "Change in measured open circuit voltage [V]": eta_ocv,
                "Local ECM resistance [Ohm]": pybamm.sign(i_cc)
                * v_ecm
                / (i_cc_not_zero * A_cc),
            }
        )

        # Cut-off voltage
        self.events.append(
            pybamm.Event(
                "Minimum voltage",
                V - self.param.voltage_low_cut,
                pybamm.EventType.TERMINATION,
            )
        )
        self.events.append(
            pybamm.Event(
                "Maximum voltage",
                self.param.voltage_high_cut - V,
                pybamm.EventType.TERMINATION,
            )
        )

        # Cut-off open-circuit voltage (for event switch with casadi 'fast with events'
        # mode)
        tol = 0.1
        self.events.append(
            pybamm.Event(
                "Minimum voltage switch",
                V - (self.param.voltage_low_cut - tol),
                pybamm.EventType.SWITCH,
            )
        )
        self.events.append(
            pybamm.Event(
                "Maximum voltage switch",
                V - (self.param.voltage_high_cut + tol),
                pybamm.EventType.SWITCH,
            )
        )

        # Power and resistance
        I = self.variables["Current [A]"]
        I_not_zero = x_not_zero(I)
        self.variables.update(
            {
                "Terminal power [W]": I * V,
                "Power [W]": I * V,
                "Resistance [Ohm]": pybamm.sign(I) * V / I_not_zero,
            }
        )

    def set_degradation_variables(self):
        """
        Set variables that quantify degradation.
        This function is overriden by the base battery models
        """
        pass

    def set_soc_variables(self):
        """
        Set variables relating to the state of charge.
        This function is overriden by the base battery models
        """
        pass<|MERGE_RESOLUTION|>--- conflicted
+++ resolved
@@ -269,11 +269,6 @@
         default_options = {
             name: options[0] for name, options in self.possible_options.items()
         }
-<<<<<<< HEAD
-        default_options["external submodels"] = []
-=======
-        default_options["timescale"] = "default"
->>>>>>> 3ce54390
 
         # Change the default for cell geometry based on which thermal option is provided
         extra_options = extra_options or {}
