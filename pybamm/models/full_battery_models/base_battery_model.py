--- conflicted
+++ resolved
@@ -73,28 +73,16 @@
                 (default), "user" or "no particles". For the "user" option the surface
                 area per unit volume can be passed as a parameter, and is therefore not
                 necessarily consistent with the particle shape.
-<<<<<<< HEAD
             * "particle size" : str
                 Sets the model to include a single active particle size or a
                 distribution of sizes at any macroscale location. Can be "single"
                 (default) or "distribution". Option applies to both electrodes.
-            * "particle cracking" : str
-                Sets the model to account for mechanical effects and particle
-                cracking. Can be "none", "no cracking", "negative", "positive" or
-                "both".
-                All options other than "none" account for the effects of swelling
-                of electrode particles, cell thickness change, and stress-assisted
-                diffusion. The options "negative", "positive" or "both" additionally
-                account for crack propagation in the negative, positive or both
-                electrodes, respectively.
-=======
             * "particle mechanics" : str
                 Sets the model to account for mechanical effects such as particle
                 swelling and cracking. Can be "none" (default), "swelling only",
                 or "swelling and cracking".
                 A 2-tuple can be provided for different behaviour in negative and
                 positive electrodes.
->>>>>>> f6cb07aa
             * "SEI" : str
                 Set the SEI submodel to be used. Options are:
 
@@ -183,15 +171,7 @@
             ],
             "particle mechanics": ["none", "swelling only", "swelling and cracking"],
             "particle shape": ["spherical", "user", "no particles"],
-<<<<<<< HEAD
             "particle size": ["single", "distribution"],
-            "electrolyte conductivity": [
-                "default",
-                "full",
-                "leading order",
-                "composite",
-                "integrated",
-=======
             "SEI": [
                 "none",
                 "constant",
@@ -200,7 +180,6 @@
                 "electron-migration limited",
                 "interstitial-diffusion limited",
                 "ec reaction limited",
->>>>>>> f6cb07aa
             ],
             "SEI film resistance": ["none", "distributed", "average"],
             "SEI porosity change": ["true", "false"],
@@ -213,13 +192,7 @@
             "cell geometry": "none",
             "convection": "none",
             "current collector": "uniform",
-<<<<<<< HEAD
-            "particle": "Fickian diffusion",
-            "particle shape": "spherical",
-            "particle size": "single",
-=======
             "dimensionality": 0,
->>>>>>> f6cb07aa
             "electrolyte conductivity": "default",
             "external submodels": [],
             "hydrolysis": "false",
@@ -230,6 +203,7 @@
             "particle": "Fickian diffusion",
             "particle mechanics": "none",
             "particle shape": "spherical",
+            "particle size": "single",
             "SEI": "none",
             "SEI porosity change": "false",
             "surface form": "false",
