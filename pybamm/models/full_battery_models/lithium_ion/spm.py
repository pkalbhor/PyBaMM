--- conflicted
+++ resolved
@@ -124,43 +124,7 @@
                     self.param, domain, particle, self.options
                 )
 
-<<<<<<< HEAD
-        if self.options["particle"] == "Fickian diffusion":
-            self.submodels["negative particle"] = pybamm.particle.FickianSingleParticle(
-                self.param, "Negative"
-            )
-            self.submodels["positive particle"] = pybamm.particle.FickianSingleParticle(
-                self.param, "Positive"
-            )
-        elif self.options["particle"] == "Negative composite":
-            self.submodels[
-                "negative particle"
-            ] = pybamm.particle_composite.FickianSingleParticleComposite(
-                self.param, "Negative"
-            )
-            self.submodels["positive particle"] = pybamm.particle.FickianSingleParticle(
-                self.param, "Positive"
-            )
-        elif self.options["particle"] in [
-            "uniform profile",
-            "quadratic profile",
-            "quartic profile",
-        ]:
-            self.submodels[
-                "negative particle"
-            ] = pybamm.particle.PolynomialSingleParticle(
-                self.param, "Negative", self.options["particle"]
-            )
-            self.submodels[
-                "positive particle"
-            ] = pybamm.particle.PolynomialSingleParticle(
-                self.param, "Positive", self.options["particle"]
-            )
-
-    def set_negative_electrode_submodel(self):
-=======
     def set_solid_submodel(self):
->>>>>>> 24161dfd
 
         self.submodels[
             "negative electrode potential"
