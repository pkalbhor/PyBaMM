#
# A model to calculate electrode-specific SOH
#
from tabnanny import check
import pybamm
import numpy as np


class ElectrodeSOHx100(pybamm.BaseModel):
    def __init__(self, name="ElectrodeSOHx100 model"):
        pybamm.citations.register("Mohtat2019")
        super().__init__(name)

        param = pybamm.LithiumIonParameters()

        Un = param.n.U_dimensional
        Up = param.p.U_dimensional
        T_ref = param.T_ref

        n_Li = pybamm.InputParameter("n_Li")
        V_max = pybamm.InputParameter("V_max")
        Cn = pybamm.InputParameter("C_n")
        Cp = pybamm.InputParameter("C_p")
        x_100_init = pybamm.InputParameter("x_100_init")

        x_100 = pybamm.Variable("x_100")

        y_100 = (n_Li * param.F / 3600 - x_100 * Cn) / Cp

        self.algebraic = {
            x_100: Up(y_100, T_ref) - Un(x_100, T_ref) - V_max,
        }

        self.initial_conditions = {x_100: x_100_init}

        self.variables = {"x_100": x_100, "y_100": y_100}

    @property
    def default_solver(self):
        # Use AlgebraicSolver as CasadiAlgebraicSolver gives unnecessary warnings
        return pybamm.AlgebraicSolver()


class ElectrodeSOHC(pybamm.BaseModel):
    def __init__(self, name="ElectrodeSOHC model"):
        pybamm.citations.register("Mohtat2019")
        super().__init__(name)

        param = pybamm.LithiumIonParameters()

        Un = param.n.U_dimensional
        Up = param.p.U_dimensional
        T_ref = param.T_ref

        n_Li = pybamm.InputParameter("n_Li")
        V_min = pybamm.InputParameter("V_min")
        Cn = pybamm.InputParameter("C_n")
        Cp = pybamm.InputParameter("C_p")
        x_100 = pybamm.InputParameter("x_100")
        y_100 = pybamm.InputParameter("y_100")

        C = pybamm.Variable("C")
        x_0 = x_100 - C / Cn
        y_0 = y_100 + C / Cp

        self.algebraic = {C: Up(y_0, T_ref) - Un(x_0, T_ref) - V_min}

        self.initial_conditions = {C: pybamm.minimum(Cn * x_100 - 0.1, param.Q)}

        self.variables = {
            "C": C,
            "x_0": x_0,
            "y_0": y_0,
            "Un(x_0)": Un(x_0, T_ref),
            "Up(y_0)": Up(y_0, T_ref),
            "Up(y_0) - Un(x_0)": Up(y_0, T_ref) - Un(x_0, T_ref),
            "Up(y_100) - Un(x_100)": Up(y_100, T_ref) - Un(x_100, T_ref),
            "n_Li_100": 3600 / param.F * (y_100 * Cp + x_100 * Cn),
            "n_Li_0": 3600 / param.F * (y_0 * Cp + x_0 * Cn),
            "n_Li": n_Li,
            "x_100": x_100,
            "y_100": y_100,
            "C_n": Cn,
            "C_p": Cp,
            "C_n * (x_100 - x_0)": Cn * (x_100 - x_0),
            "C_p * (y_100 - y_0)": Cp * (y_0 - y_100),
        }

    @property
    def default_solver(self):
        # Use AlgebraicSolver as CasadiAlgebraicSolver gives unnecessary warnings
        return pybamm.AlgebraicSolver()


def create_electrode_soh_sims(parameter_values):
    x100_model = pybamm.lithium_ion.ElectrodeSOHx100()
    x100_sim = pybamm.Simulation(x100_model, parameter_values=parameter_values)
    C_model = pybamm.lithium_ion.ElectrodeSOHC()
    C_sim = pybamm.Simulation(C_model, parameter_values=parameter_values)
    return [x100_sim, C_sim]


def solve_electrode_soh(x100_sim, C_sim, inputs):
    x0_min, x100_max, _, _ = check_esoh_feasible(C_sim.parameter_values, inputs)

    x100_init = x100_max
    if x100_sim.solution is not None:
        x100_init_sol = x100_sim.solution["x_100"].data[0]
        if x0_min < x100_init_sol < x0_min:
            x100_init = x100_init_sol

<<<<<<< HEAD
    inputs.update({"x_100_init": x100_init})
=======
    if not isinstance(x_100_upper_limit, float):
        x_100_upper_limit = x_100_upper_limit.value

    inputs.update({"x_100_init": min(0.99 * x_100_upper_limit, 1 - 1e-6)})
>>>>>>> 6d699824

    x100_sol = x100_sim.solve([0], inputs=inputs)
    inputs["x_100"] = x100_sol["x_100"].data[0]
    inputs["y_100"] = x100_sol["y_100"].data[0]
    C_sol = C_sim.solve([0], inputs=inputs)

    # print(inputs)
    # print({k: C_sol[k].data[0] for k in ["x_0", "y_0", "x_100", "y_100", "C"]})
    return C_sol


def get_initial_stoichiometries(initial_soc, parameter_values):
    """
    Calculate initial stoichiometries to start off the simulation at a particular
    state of charge, given voltage limits, open-circuit potentials, etc defined by
    parameter_values

    Parameters
    ----------
    initial_soc : float
        Target initial SOC. Must be between 0 and 1.
    parameter_values : :class:`pybamm.ParameterValues`
        The parameter values class that will be used for the simulation. Required for
        calculating appropriate initial stoichiometries.

    Returns
    -------
    x, y
        The initial stoichiometries that give the desired initial state of charge
    """
    if initial_soc < 0 or initial_soc > 1:
        raise ValueError("Initial SOC should be between 0 and 1")

    model = pybamm.lithium_ion.ElectrodeSOH()

    param = pybamm.LithiumIonParameters()
    sim = pybamm.Simulation(model, parameter_values=parameter_values)

    V_min = parameter_values.evaluate(param.voltage_low_cut_dimensional)
    V_max = parameter_values.evaluate(param.voltage_high_cut_dimensional)
    C_n = parameter_values.evaluate(param.n.cap_init)
    C_p = parameter_values.evaluate(param.p.cap_init)
    n_Li = parameter_values.evaluate(param.n_Li_particles_init)

    # Solve the model and check outputs
    sol = sim.solve(
        [0],
        inputs={
            "V_min": V_min,
            "V_max": V_max,
            "C_n": C_n,
            "C_p": C_p,
            "n_Li": n_Li,
        },
    )

    x_0 = sol["x_0"].data[0]
    y_0 = sol["y_0"].data[0]
    C = sol["C"].data[0]
    x = x_0 + initial_soc * C / C_n
    y = y_0 - initial_soc * C / C_p

    return x, y


def check_esoh_feasible(parameter_values, inputs):
    param = pybamm.LithiumIonParameters()

    Vmax = inputs["V_max"]
    Vmin = inputs["V_min"]
    Cp = inputs["C_p"]
    Cn = inputs["C_n"]
    n_Li = inputs["n_Li"]

    OCPp_data = isinstance(parameter_values["Positive electrode OCP [V]"], tuple)
    OCPn_data = isinstance(parameter_values["Negative electrode OCP [V]"], tuple)

    if OCPp_data:
        y100_min = np.min(parameter_values["Positive electrode OCP [V]"][1][1])
        y0_max = np.max(parameter_values["Positive electrode OCP [V]"][1][1])
    else:
        y100_min = 1e-6
        y0_max = 1 - 1e-6

    if OCPn_data:
        x0_min = np.min(parameter_values["Negative electrode OCP [V]"][1][1])
        x100_max = np.max(parameter_values["Negative electrode OCP [V]"][1][1])
    else:
        x0_min = 1e-6
        x100_max = 1 - 1e-6

    F = pybamm.constants.F.value
    x100_max_from_y100_min = (n_Li * F / 3600 - y100_min * Cp) / Cn
    x0_min_from_y0_max = (n_Li * F / 3600 - y0_max * Cp) / Cn
    y100_min_from_x100_max = (n_Li * F / 3600 - x100_max * Cn) / Cp
    y0_max_from_x0_min = (n_Li * F / 3600 - x0_min * Cn) / Cp

    x100_max = min(x100_max_from_y100_min, x100_max)
    x0_min = max(x0_min_from_y0_max, x0_min)
    y100_min = max(y100_min_from_x100_max, y100_min)
    y0_max = min(y0_max_from_x0_min, y0_max)

    T = parameter_values["Reference temperature [K]"]
    V_lower_bound = parameter_values.evaluate(
        param.p.U_dimensional(y0_max, T) - param.n.U_dimensional(x0_min, T)
    )
    V_upper_bound = parameter_values.evaluate(
        param.p.U_dimensional(y100_min, T) - param.n.U_dimensional(x100_max, T)
    )

    if V_lower_bound > Vmin:
        raise (
            ValueError(
                f"The lower bound of the voltage, {V_lower_bound:.4f}V, "
                f"is greater than the target minimum voltage, {Vmin:.4f}V. "
                f"Stoichiometry limits are x:[{x0_min:.4f}, {x100_max:.4f}], "
                f"y:[{y100_min:.4f}, {y0_max:.4f}]."
            )
        )
    if V_upper_bound < Vmax:
        raise (
            ValueError(
                f"The upper bound of the voltage, {V_upper_bound:.4f}V, "
                f"is less than the target maximum voltage, {Vmax:.4f}V. "
                f"Stoichiometry limits are x:[{x0_min:.4f}, {x100_max:.4f}], "
                f"y:[{y100_min:.4f}, {y0_max:.4f}]."
            )
        )

    return (x0_min, x100_max, y100_min, y0_max)<|MERGE_RESOLUTION|>--- conflicted
+++ resolved
@@ -106,17 +106,11 @@
     x100_init = x100_max
     if x100_sim.solution is not None:
         x100_init_sol = x100_sim.solution["x_100"].data[0]
+        # Update the initial condition if it is valid
         if x0_min < x100_init_sol < x0_min:
             x100_init = x100_init_sol
 
-<<<<<<< HEAD
     inputs.update({"x_100_init": x100_init})
-=======
-    if not isinstance(x_100_upper_limit, float):
-        x_100_upper_limit = x_100_upper_limit.value
-
-    inputs.update({"x_100_init": min(0.99 * x_100_upper_limit, 1 - 1e-6)})
->>>>>>> 6d699824
 
     x100_sol = x100_sim.solve([0], inputs=inputs)
     inputs["x_100"] = x100_sol["x_100"].data[0]
