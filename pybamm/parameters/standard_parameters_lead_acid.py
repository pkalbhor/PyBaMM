#
# Standard parameters for lead-acid battery models
#
"""
Standard Parameters for lead-acid battery models, to complement the ones given in
:module:`pybamm.standard_parameters`

Electrolyte Properties
----------------------
ce_typ
    Typical lithium ion concentration in electrolyte
De_typ
    Typical lithium ion diffusivity in the electrolyte
nu_plus
    Stoichiometry of hydrogen anions
nu_minus
    Stoichiometry of hydrogen sulfate anions
nu
    Stoichiometry of sulfuric acid
"""
from __future__ import absolute_import, division
from __future__ import print_function, unicode_literals
import pybamm

# --------------------------------------------------------------------------------------
"""Dimensional Parameters"""

# Current collectors / Electrical properties
H = pybamm.Parameter("H")
W = pybamm.Parameter("W")
A_cs = H * W  # Area of the current collectors [m2]
Ibar = pybamm.Parameter("current scale")
n_electrodes_parallel = pybamm.Parameter("number of electrodes in parallel")
ibar = Ibar / (n_electrodes_parallel * A_cs)  # Specified scale for the current [A.m-2]
Q = 17  # Capacity [Ah]
Crate = Ibar / Q  # C-rate [-]
<<<<<<< HEAD
=======
current_with_time = pybamm.FunctionParameter("current function", pybamm.t)
dimensional_current_with_time = ibar * current_with_time

>>>>>>> 1e550f56

# Microstructure
An = pybamm.Parameter(
    "Anmax"
)  # Negative electrode surface area density [m-1] (or 1e4 or 1e6?)
Ap = pybamm.Parameter("Apmax")  # Positive electrode surface area density [m-1]
epsn_max = pybamm.Parameter("epsn_max")  # Max porosity of negative electrode [-]
epss_max = pybamm.Parameter("epss_max")  # Max porosity of separator [-]
epsp_max = pybamm.Parameter("epsp_max")  # Max porosity of positive electrode [-]

# Reactions
s_plus_n = pybamm.Parameter("s_plus_n")
s_plus_p = pybamm.Parameter("s_plus_p")
ne_n = pybamm.Parameter("ne_n")
ne_p = pybamm.Parameter("ne_p")

# Electrolyte physical properties
cmax = pybamm.Parameter("cmax")  # Maximum electrolye concentration [mol.m-3]
Vw = pybamm.Parameter("Vw")  # Partial molar volume of water [m3.mol-1]
V_plus = pybamm.Parameter("V_plus")  # Partial molar volume of cations [m3.mol-1]
V_minus = pybamm.Parameter("V_minus")  # Partial molar volume of anions [m3.mol-1]
Ve = V_minus + V_plus  # Partial molar volume of electrolyte [m3.mol-1]
Mw = pybamm.Parameter("Mw")  # Molar mass of water [kg.mol-1]
Mp = pybamm.Parameter("Mp")  # Molar mass of cations [kg.mol-1]
Mn = pybamm.Parameter("Mn")  # Molar mass of anions [kg.mol-1]
Me = Mn + Mp  # Molar mass of electrolyte [kg.mol-1]
DeltaVliq_n = (
    V_minus - V_plus
)  # Net Molar Volume consumed in electrolyte (neg) [m3.mol-1]
DeltaVliq_p = (
    2 * Vw - V_minus - 3 * V_plus
)  # Net Molar Volume consumed in electrolyte (neg) [m3.mol-1]
nu_plus = pybamm.Parameter("nu_plus")
nu_minus = pybamm.Parameter("nu_minus")
nu = nu_plus + nu_minus

# Electrode physical properties
VPb = pybamm.Parameter("VPb")  # Molar volume of lead [m3.mol-1]
VPbO2 = pybamm.Parameter("VPbO2")  # Molar volume of lead dioxide [m3.mol-1]
VPbSO4 = pybamm.Parameter("VPbSO4")  # Molar volume of lead sulfate [m3.mol-1]
DeltaVsurf_n = VPb - VPbSO4  # Net Molar Volume consumed in neg electrode [m3.mol-1]
DeltaVsurf_p = VPbSO4 - VPbO2  # Net Molar Volume consumed in pos electrode [m3.mol-1]
sigma_eff_n = (
    pybamm.standard_parameters.sigma_n * (1 - epsn_max) ** 1.5
)  # Effective lead conductivity [S/m-1]
sigma_eff_p = (
    pybamm.standard_parameters.sigma_p * (1 - epsp_max) ** 1.5
)  # Effective lead dioxide conductivity [S/m-1]
d = pybamm.Parameter("d")  # Pore size [m]

# Butler-Volmer
jref_n = pybamm.Parameter("jref_n")  # Reference exchange-current density (neg) [A.m-2]
jref_p = pybamm.Parameter("jref_p")  # Reference exchange-current density (pos) [A.m-2]
Cdl = pybamm.Parameter("Cdl")  # Double-layer capacity [F.m-2]
U_Pb_ref = pybamm.Parameter("U_Pb_ref")  # Reference OCP in the lead [V]
U_PbO2_ref = pybamm.Parameter("U_PbO2_ref")  # Reference OCP in the lead dioxide [V]

# --------------------------------------------------------------------------------------
"""Scales"""
Lx = pybamm.standard_parameters.Lx
F = pybamm.standard_parameters.F
R = pybamm.standard_parameters.R
T = pybamm.standard_parameters.T

concentration_scale = cmax
length_scale = Lx
time_scale = cmax * F * Lx / ibar  # discharge time scale
potential_scale = R * T / F
current_scale = ibar
interfacial_current_scale_neg = ibar / (An * Lx)
interfacial_current_scale_pos = ibar / (Ap * Lx)
velocity_scale = ibar / (cmax * F)  # Reaction velocity scale

# --------------------------------------------------------------------------------------
"""Functions"""


def dimensional_current(t):
    """Returns the dimensional current as a function of time """
    t = pybamm.t
    return ibar * pybamm.FunctionParameter("current function", t)


def dimensionless_current(t):
    """Returns the dimensionless current as a function of time """
    return pybamm.FunctionParameter("current function", t)


rho_dim = pybamm.Parameter("epsn_max")
mu_dim = pybamm.Parameter("epsn_max")


def D_dim(c):
    "Dimensional electrolyte diffusivity"
    return 1  # pybamm.FunctionParameter("electrolyte_diffusivity", c)


def D(c):
    "Dimensionless electrolyte diffusivity"
    return D_dim(c * concentration_scale) / D_dim(concentration_scale)


def U_Pb(c):
    "Dimensional open-circuit potential for lead electrode"
    return U_Pb_ref


def U_PbO2(c):
    "Dimensionless open-circuit potential for lead-dioxide electrode"
    return U_PbO2_ref


# --------------------------------------------------------------------------------------
"""Dimensionless Parameters"""

Cd = (
    (Lx ** 2) / D_dim(cmax) / time_scale
)  # Diffusional C-rate: diffusion timescale/discharge timescale
alpha = (nu * Vw - Ve) * cmax  # Excluded volume fraction
sn = (
    -(s_plus_n + ne_n * pybamm.standard_parameters.t_plus) / ne_n
)  # Dimensionless rection rate (neg)
sp = (
    -(s_plus_p + ne_p * pybamm.standard_parameters.t_plus) / ne_p
)  # Dimensionless rection rate (pos)
iota_s_n = (
    sigma_eff_n * potential_scale / current_scale
)  # Dimensionless lead conductivity
iota_s_p = (
    sigma_eff_p * potential_scale / current_scale
)  # Dimensionless lead dioxide conductivity
iota_ref_n = (
    jref_n / interfacial_current_scale_neg
)  # Dimensionless exchange-current density (neg)
iota_ref_p = (
    jref_p / interfacial_current_scale_pos
)  # Dimensionless exchange-current density (pos)
beta_surf_n = -cmax * DeltaVsurf_n / ne_n  # Molar volume change (lead)
beta_surf_p = -cmax * DeltaVsurf_p / ne_p  # Molar volume change (lead dioxide)
beta_liq_n = -cmax * DeltaVliq_n / ne_n  # Molar volume change (electrolyte, neg)
beta_liq_p = -cmax * DeltaVliq_p / ne_p  # Molar volume change (electrolyte, pos)
beta_n = beta_surf_n + beta_liq_n  # Total molar volume change (neg)
beta_p = beta_surf_p + beta_liq_p  # Total molar volume change (pos)
omega_i = (
    cmax * Me / rho_dim * (1 - Mw * Ve / Vw * Me)
)  # Diffusive kinematic relationship coefficient
omega_c = (
    cmax * Me / rho_dim * (pybamm.standard_parameters.t_plus + Mn / Me)
)  # Migrative kinematic relationship coefficient
gamma_dl_n = (
    Cdl * potential_scale / interfacial_current_scale_neg / time_scale
)  # Dimensionless double-layer capacity (neg)
gamma_dl_p = (
    Cdl * potential_scale / interfacial_current_scale_pos / time_scale
)  # Dimensionless double-layer capacity (pos)
voltage_cutoff = (
    1
    / potential_scale
    * (pybamm.standard_parameters.voltage_low_cut - (U_PbO2_ref - U_Pb_ref))
)  # Dimensionless voltage cut-off
pi_os = (
    mu_dim * velocity_scale * Lx / (d ** 2 * R * T * cmax)
)  # Ratio of viscous pressure scale to osmotic pressure scale


# Initial conditions
q_init = pybamm.Parameter("q_init")  # Initial SOC [-]
qmax = (
    (
        pybamm.standard_parameters.Ln * epsn_max
        + pybamm.standard_parameters.Ls * epss_max
        + pybamm.standard_parameters.Lp * epsp_max
    )
    / Lx
    / (sp - sn)
)  # Dimensionless max capacity
epsDelta_n = beta_surf_n / pybamm.standard_parameters.Ln * qmax
epsDelta_p = beta_surf_p / pybamm.standard_parameters.Lp * qmax
c_init = q_init
epsn_init = epsn_max - epsDelta_n * (1 - q_init)  # Initial pororsity (neg) [-]
epss_init = epss_max  # Initial pororsity (sep) [-]
epsp_init = epsp_max - epsDelta_p * (1 - q_init)  # Initial pororsity (pos) [-]


# Concatenated symbols
s = pybamm.PiecewiseConstant(sn, 0, sp)
beta_surf = pybamm.PiecewiseConstant(beta_surf_n, 0, beta_surf_p)
eps_init = pybamm.PiecewiseConstant(epsn_init, epss_init, epsp_init)<|MERGE_RESOLUTION|>--- conflicted
+++ resolved
@@ -34,12 +34,9 @@
 ibar = Ibar / (n_electrodes_parallel * A_cs)  # Specified scale for the current [A.m-2]
 Q = 17  # Capacity [Ah]
 Crate = Ibar / Q  # C-rate [-]
-<<<<<<< HEAD
-=======
 current_with_time = pybamm.FunctionParameter("current function", pybamm.t)
 dimensional_current_with_time = ibar * current_with_time
 
->>>>>>> 1e550f56
 
 # Microstructure
 An = pybamm.Parameter(
@@ -115,18 +112,6 @@
 
 # --------------------------------------------------------------------------------------
 """Functions"""
-
-
-def dimensional_current(t):
-    """Returns the dimensional current as a function of time """
-    t = pybamm.t
-    return ibar * pybamm.FunctionParameter("current function", t)
-
-
-def dimensionless_current(t):
-    """Returns the dimensionless current as a function of time """
-    return pybamm.FunctionParameter("current function", t)
-
 
 rho_dim = pybamm.Parameter("epsn_max")
 mu_dim = pybamm.Parameter("epsn_max")
