--- conflicted
+++ resolved
@@ -25,13 +25,6 @@
 )
 voltage_low_cut_dimensional = pybamm.Parameter("Lower voltage cut-off [V]")
 voltage_high_cut_dimensional = pybamm.Parameter("Upper voltage cut-off [V]")
-<<<<<<< HEAD
-current_with_time = pybamm.FunctionParameter(
-    "Current function", pybamm.t,
-) * pybamm.Function(np.sign, I_typ)
-dimensional_current_density_with_time = i_typ * current_with_time
-dimensional_current_with_time = I_typ * current_with_time
-=======
 
 # Current as a function of *dimensional* time. The below is overwritten in
 # standard_parameters_lithium_ion.py and standard_parameters_lead_acid.py
@@ -51,5 +44,4 @@
 )
 current_density_with_time = (
     dimensional_current_density_with_time / i_typ * pybamm.Function(np.sign, I_typ)
-)
->>>>>>> f4bd4d10
+)