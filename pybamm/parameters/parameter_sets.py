#
# Parameter sets from papers
#
"""
Parameter sets from papers. The 'citation' entry provides a reference to the appropriate
paper in the file "pybamm/CITATIONS.txt". To see which parameter sets have been used in
your simulation, add the line "pybamm.print_citations()" to your script.

Lead-acid parameter sets
------------------------
    * Sulzer2019 :
       - Valentin Sulzer, S. Jon Chapman, Colin P. Please, David A. Howey, and Charles
         W. Monroe. Faster Lead-Acid Battery Simulations from Porous-Electrode Theory:
         Part I. Physical Model. Journal of The Electrochemical Society,
         166(12):A2363–A2371, 2019. doi:10.1149/2.0301910jes.

Lithium-ion parameter sets
--------------------------
    * Ai2020 :
       - Weilong Ai, Ludwig Kraft, Johannes Sturm, Andreas Jossen, and Billy Wu.
         Electrochemical thermal-mechanical modelling of stress inhomogeneity in
         lithium-ion pouch cells. Journal of The Electrochemical Society, 167(1):013512,
         2019. doi:10.1149/2.0122001JES.
    * Chen2020 :
       - Chang-Hui Chen, Ferran Brosa Planella, Kieran O'Regan, Dominika Gastol, W.
         Dhammika Widanage, and Emma Kendrick. Development of Experimental Techniques
         for Parameterization of Multi-scale Lithium-ion Battery Models. Journal of The
         Electrochemical Society, 167(8):080534, 2020. doi:10.1149/1945-7111/ab9050.
    * Chen2020_plating :
       - Chang-Hui Chen, Ferran Brosa Planella, Kieran O'Regan, Dominika Gastol, W.
         Dhammika Widanage, and Emma Kendrick. Development of Experimental Techniques
         for Parameterization of Multi-scale Lithium-ion Battery Models. Journal of The
         Electrochemical Society, 167(8):080534, 2020. doi:10.1149/1945-7111/ab9050.
    * Ecker2015 :
       - Madeleine Ecker, Stefan Käbitz, Izaro Laresgoiti, and Dirk Uwe Sauer.
         Parameterization of a Physico-Chemical Model of a Lithium-Ion Battery: II.
         Model Validation. Journal of The Electrochemical Society, 162(9):A1849–A1857,
         2015. doi:10.1149/2.0541509jes.
       - Madeleine Ecker, Thi Kim Dung Tran, Philipp Dechent, Stefan Käbitz, Alexander
         Warnecke, and Dirk Uwe Sauer. Parameterization of a Physico-Chemical Model of a
         Lithium-Ion Battery: I. Determination of Parameters. Journal of the
         Electrochemical Society, 162(9):A1836–A1848, 2015. doi:10.1149/2.0551509jes.
       - Giles Richardson, Ivan Korotkin, Rahifa Ranom, Michael Castle, and Jamie M.
         Foster. Generalised single particle models for high-rate operation of graded
         lithium-ion electrodes: systematic derivation and validation. Electrochimica
         Acta, 339:135862, 2020. doi:10.1016/j.electacta.2020.135862.
    * Marquis2019 :
       - Scott G. Marquis, Valentin Sulzer, Robert Timms, Colin P. Please, and S. Jon
         Chapman. An asymptotic derivation of a single particle model with electrolyte.
         Journal of The Electrochemical Society, 166(15):A3693–A3706, 2019.
         doi:10.1149/2.0341915jes.
    * Mohtat2020 :
       - Peyman Mohtat, Suhak Lee, Valentin Sulzer, Jason B. Siegel, and Anna G.
         Stefanopoulou. Differential Expansion and Voltage Model for Li-ion Batteries at
         Practical Charging Rates. Journal of The Electrochemical Society,
         167(11):110561, 2020. doi:10.1149/1945-7111/aba5d1.
    * NCA_Kim2011 :
       - Gi-Heon Kim, Kandler Smith, Kyu-Jin Lee, Shriram Santhanagopalan, and Ahmad
         Pesaran. Multi-domain modeling of lithium-ion batteries encompassing
         multi-physics in varied length scales. Journal of the Electrochemical Society,
         158(8):A955–A969, 2011. doi:10.1149/1.3597614.
    * Prada2013 :
       - Chang-Hui Chen, Ferran Brosa Planella, Kieran O'Regan, Dominika Gastol, W.
         Dhammika Widanage, and Emma Kendrick. Development of Experimental Techniques
         for Parameterization of Multi-scale Lithium-ion Battery Models. Journal of The
         Electrochemical Society, 167(8):080534, 2020. doi:10.1149/1945-7111/ab9050.
       - Michael J. Lain, James Brandon, and Emma Kendrick. Design strategies for high
         power vs. high energy lithium ion cells. Batteries, 5(4):64, 2019.
         doi:10.3390/batteries5040064.
       - Eric Prada, D. Di Domenico, Y. Creff, J. Bernard, Valérie Sauvant-Moynot, and
         François Huet. A simplified electrochemical and thermal aging model of
         LiFePO4-graphite Li-ion batteries: power and capacity fade simulations. Journal
         of The Electrochemical Society, 160(4):A616, 2013. doi:10.1149/2.053304jes.
    * Ramadass2004 :
       - P Ramadass, Bala Haran, Parthasarathy M Gomadam, Ralph White, and Branko N
         Popov. Development of first principles capacity fade model for li-ion cells.
         Journal of the Electrochemical Society, 151(2):A196, 2004.
         doi:10.1149/1.1634273.
    * Yang2017 :
       - Madeleine Ecker, Thi Kim Dung Tran, Philipp Dechent, Stefan Käbitz, Alexander
         Warnecke, and Dirk Uwe Sauer. Parameterization of a Physico-Chemical Model of a
         Lithium-Ion Battery: I. Determination of Parameters. Journal of the
         Electrochemical Society, 162(9):A1836–A1848, 2015. doi:10.1149/2.0551509jes.
       - Xiao Guang Yang, Yongjun Leng, Guangsheng Zhang, Shanhai Ge, and Chao Yang
         Wang. Modeling of lithium plating induced aging of lithium-ion batteries:
         transition from linear to nonlinear aging. Journal of Power Sources, 360:28–40,
         2017. doi:10.1016/j.jpowsour.2017.05.110.
"""

#
# Lithium-ion
#

<<<<<<< HEAD
Chen2020 = {
    "chemistry": "lithium-ion",
    "cell": "LGM50_Chen2020",
    "anode": "graphite_Chen2020",
    "separator": "separator_Chen2020",
    "cathode": "nmc_Chen2020",
    "electrolyte": "lipf6_Nyman2008",
    "experiment": "1C_discharge_from_full_Chen2020",
    "citation": "Chen2020",
=======
NCA_Kim2011 = {
    "chemistry": "lithium_ion",
    "cell": "Kim2011",
    "negative electrode": "graphite_Kim2011",
    "separator": "separator_Kim2011",
    "positive electrode": "nca_Kim2011",
    "electrolyte": "lipf6_Kim2011",
    "experiment": "1C_discharge_from_full_Kim2011",
    "sei": "example",
    "citation": "Kim2011",
>>>>>>> 08de4171
}

Ecker2015 = {
    "chemistry": "lithium_ion",
    "cell": "kokam_Ecker2015",
    "negative electrode": "graphite_Ecker2015",
    "separator": "separator_Ecker2015",
    "positive electrode": "LiNiCoO2_Ecker2015",
    "electrolyte": "lipf6_Ecker2015",
    "experiment": "1C_discharge_from_full_Ecker2015",
    "sei": "example",
    "citation": ["Ecker2015i", "Ecker2015ii", "Richardson2020"],
}

Yang2017 = {
    "chemistry": "lithium_ion",
    "cell": "Yang2017",
    "negative electrode": "graphite_Yang2017",
    "separator": "separator_Yang2017",
    "positive electrode": "nmc_Yang2017",
    "electrolyte": "lipf6_Ecker2015",
    "experiment": "1C_discharge_from_full_Ecker2015",
    "sei": "yang2017_sei",
    "lithium plating": "yang2017_Li_plating",
    "citation": ["Yang2017", "Ecker2015i"],
}


Marquis2019 = {
    "chemistry": "lithium_ion",
    "cell": "kokam_Marquis2019",
    "negative electrode": "graphite_mcmb2528_Marquis2019",
    "separator": "separator_Marquis2019",
    "positive electrode": "lico2_Marquis2019",
    "electrolyte": "lipf6_Marquis2019",
    "experiment": "1C_discharge_from_full_Marquis2019",
    "sei": "example",
    "citation": "Marquis2019",
}

<<<<<<< HEAD
NCA_Kim2011 = {
    "chemistry": "lithium-ion",
    "cell": "Kim2011",
    "anode": "graphite_Kim2011",
    "separator": "separator_Kim2011",
    "cathode": "nca_Kim2011",
    "electrolyte": "lipf6_Kim2011",
    "experiment": "1C_discharge_from_full_Kim2011",
    "citation": "kim2011multi",
}

Xu2019 = {
    "chemistry": "lithium-ion",
    "cell": "li_metal_Xu2019",
    "anode": "li_metal_Xu2019",
    "separator": "separator_Xu2019",
    "cathode": "NMC532_Xu2019",
    "electrolyte": "lipf6_Valoen2005",
    "experiment": "1C_discharge_from_full_Xu2019",
=======
Chen2020 = {
    "chemistry": "lithium_ion",
    "cell": "LGM50_Chen2020",
    "negative electrode": "graphite_Chen2020",
    "separator": "separator_Chen2020",
    "positive electrode": "nmc_Chen2020",
    "electrolyte": "lipf6_Nyman2008",
    "experiment": "1C_discharge_from_full_Chen2020",
    "sei": "example",
    "citation": "Chen2020",
}

Chen2020_plating = {
    "chemistry": "lithium_ion",
    "cell": "LGM50_Chen2020",
    "negative electrode": "graphite_Chen2020_plating",
    "separator": "separator_Chen2020",
    "positive electrode": "nmc_Chen2020",
    "electrolyte": "lipf6_Nyman2008",
    "experiment": "1C_discharge_from_full_Chen2020",
    "sei": "example",
    "lithium plating": "okane2020_Li_plating",
    "citation": "Chen2020",
>>>>>>> 08de4171
}

Mohtat2020 = {
    "chemistry": "lithium_ion",
    "cell": "UMBL_Mohtat2020",
    "negative electrode": "graphite_UMBL_Mohtat2020",
    "separator": "separator_Mohtat2020",
    "positive electrode": "NMC_UMBL_Mohtat2020",
    "electrolyte": "LiPF6_Mohtat2020",
    "experiment": "1C_charge_from_empty_Mohtat2020",
    "sei": "example",
    "lithium plating": "yang2017_Li_plating",
    "citation": "Mohtat2020",
}

Ramadass2004 = {
    "chemistry": "lithium_ion",
    "cell": "sony_Ramadass2004",
    "negative electrode": "graphite_Ramadass2004",
    "separator": "separator_Ecker2015",  # no values found, relevance?
    "positive electrode": "lico2_Ramadass2004",
    "electrolyte": "lipf6_Ramadass2004",
    "experiment": "1C_discharge_from_full_Ramadass2004",
    "sei": "ramadass2004",
    "citation": "Ramadass2004",
}

Prada2013 = {
    "chemistry": "lithium_ion",
    "cell": "A123_Lain2019",
    "negative electrode": "graphite_Chen2020",
    "separator": "separator_Chen2020",
    "positive electrode": "LFP_Prada2013",
    "electrolyte": "lipf6_Nyman2008",
    "experiment": "4C_discharge_from_full_Prada2013",
    "citation": ["Chen2020", "Lain2019", "Prada2013"],
}

Ai2020 = {
    "chemistry": "lithium_ion",
    "cell": "Enertech_Ai2020",
    "negative electrode": "graphite_Ai2020",
    "separator": "separator_Ai2020",
    "positive electrode": "lico2_Ai2020",
    "electrolyte": "lipf6_Enertech_Ai2020",
    "experiment": "1C_discharge_from_full_Ai2020",
    "sei": "example",
    "citation": "Ai2019",
}

#
# Lead-acid
#

Sulzer2019 = {
    "chemistry": "lead_acid",
    "cell": "BBOXX_Sulzer2019",
    "negative electrode": "lead_Sulzer2019",
    "separator": "agm_Sulzer2019",
    "positive electrode": "lead_dioxide_Sulzer2019",
    "electrolyte": "sulfuric_acid_Sulzer2019",
    "experiment": "1C_discharge_from_full",
    "citation": "Sulzer2019physical",
}<|MERGE_RESOLUTION|>--- conflicted
+++ resolved
@@ -91,17 +91,6 @@
 # Lithium-ion
 #
 
-<<<<<<< HEAD
-Chen2020 = {
-    "chemistry": "lithium-ion",
-    "cell": "LGM50_Chen2020",
-    "anode": "graphite_Chen2020",
-    "separator": "separator_Chen2020",
-    "cathode": "nmc_Chen2020",
-    "electrolyte": "lipf6_Nyman2008",
-    "experiment": "1C_discharge_from_full_Chen2020",
-    "citation": "Chen2020",
-=======
 NCA_Kim2011 = {
     "chemistry": "lithium_ion",
     "cell": "Kim2011",
@@ -112,7 +101,6 @@
     "experiment": "1C_discharge_from_full_Kim2011",
     "sei": "example",
     "citation": "Kim2011",
->>>>>>> 08de4171
 }
 
 Ecker2015 = {
@@ -153,16 +141,77 @@
     "citation": "Marquis2019",
 }
 
-<<<<<<< HEAD
-NCA_Kim2011 = {
-    "chemistry": "lithium-ion",
-    "cell": "Kim2011",
-    "anode": "graphite_Kim2011",
-    "separator": "separator_Kim2011",
-    "cathode": "nca_Kim2011",
-    "electrolyte": "lipf6_Kim2011",
-    "experiment": "1C_discharge_from_full_Kim2011",
-    "citation": "kim2011multi",
+Chen2020 = {
+    "chemistry": "lithium_ion",
+    "cell": "LGM50_Chen2020",
+    "negative electrode": "graphite_Chen2020",
+    "separator": "separator_Chen2020",
+    "positive electrode": "nmc_Chen2020",
+    "electrolyte": "lipf6_Nyman2008",
+    "experiment": "1C_discharge_from_full_Chen2020",
+    "sei": "example",
+    "citation": "Chen2020",
+}
+
+Chen2020_plating = {
+    "chemistry": "lithium_ion",
+    "cell": "LGM50_Chen2020",
+    "negative electrode": "graphite_Chen2020_plating",
+    "separator": "separator_Chen2020",
+    "positive electrode": "nmc_Chen2020",
+    "electrolyte": "lipf6_Nyman2008",
+    "experiment": "1C_discharge_from_full_Chen2020",
+    "sei": "example",
+    "lithium plating": "okane2020_Li_plating",
+    "citation": "Chen2020",
+}
+
+Mohtat2020 = {
+    "chemistry": "lithium_ion",
+    "cell": "UMBL_Mohtat2020",
+    "negative electrode": "graphite_UMBL_Mohtat2020",
+    "separator": "separator_Mohtat2020",
+    "positive electrode": "NMC_UMBL_Mohtat2020",
+    "electrolyte": "LiPF6_Mohtat2020",
+    "experiment": "1C_charge_from_empty_Mohtat2020",
+    "sei": "example",
+    "lithium plating": "yang2017_Li_plating",
+    "citation": "Mohtat2020",
+}
+
+Ramadass2004 = {
+    "chemistry": "lithium_ion",
+    "cell": "sony_Ramadass2004",
+    "negative electrode": "graphite_Ramadass2004",
+    "separator": "separator_Ecker2015",  # no values found, relevance?
+    "positive electrode": "lico2_Ramadass2004",
+    "electrolyte": "lipf6_Ramadass2004",
+    "experiment": "1C_discharge_from_full_Ramadass2004",
+    "sei": "ramadass2004",
+    "citation": "Ramadass2004",
+}
+
+Prada2013 = {
+    "chemistry": "lithium_ion",
+    "cell": "A123_Lain2019",
+    "negative electrode": "graphite_Chen2020",
+    "separator": "separator_Chen2020",
+    "positive electrode": "LFP_Prada2013",
+    "electrolyte": "lipf6_Nyman2008",
+    "experiment": "4C_discharge_from_full_Prada2013",
+    "citation": ["Chen2020", "Lain2019", "Prada2013"],
+}
+
+Ai2020 = {
+    "chemistry": "lithium_ion",
+    "cell": "Enertech_Ai2020",
+    "negative electrode": "graphite_Ai2020",
+    "separator": "separator_Ai2020",
+    "positive electrode": "lico2_Ai2020",
+    "electrolyte": "lipf6_Enertech_Ai2020",
+    "experiment": "1C_discharge_from_full_Ai2020",
+    "sei": "example",
+    "citation": "Ai2019",
 }
 
 Xu2019 = {
@@ -173,79 +222,7 @@
     "cathode": "NMC532_Xu2019",
     "electrolyte": "lipf6_Valoen2005",
     "experiment": "1C_discharge_from_full_Xu2019",
-=======
-Chen2020 = {
-    "chemistry": "lithium_ion",
-    "cell": "LGM50_Chen2020",
-    "negative electrode": "graphite_Chen2020",
-    "separator": "separator_Chen2020",
-    "positive electrode": "nmc_Chen2020",
-    "electrolyte": "lipf6_Nyman2008",
-    "experiment": "1C_discharge_from_full_Chen2020",
-    "sei": "example",
-    "citation": "Chen2020",
-}
-
-Chen2020_plating = {
-    "chemistry": "lithium_ion",
-    "cell": "LGM50_Chen2020",
-    "negative electrode": "graphite_Chen2020_plating",
-    "separator": "separator_Chen2020",
-    "positive electrode": "nmc_Chen2020",
-    "electrolyte": "lipf6_Nyman2008",
-    "experiment": "1C_discharge_from_full_Chen2020",
-    "sei": "example",
-    "lithium plating": "okane2020_Li_plating",
-    "citation": "Chen2020",
->>>>>>> 08de4171
-}
-
-Mohtat2020 = {
-    "chemistry": "lithium_ion",
-    "cell": "UMBL_Mohtat2020",
-    "negative electrode": "graphite_UMBL_Mohtat2020",
-    "separator": "separator_Mohtat2020",
-    "positive electrode": "NMC_UMBL_Mohtat2020",
-    "electrolyte": "LiPF6_Mohtat2020",
-    "experiment": "1C_charge_from_empty_Mohtat2020",
-    "sei": "example",
-    "lithium plating": "yang2017_Li_plating",
-    "citation": "Mohtat2020",
-}
-
-Ramadass2004 = {
-    "chemistry": "lithium_ion",
-    "cell": "sony_Ramadass2004",
-    "negative electrode": "graphite_Ramadass2004",
-    "separator": "separator_Ecker2015",  # no values found, relevance?
-    "positive electrode": "lico2_Ramadass2004",
-    "electrolyte": "lipf6_Ramadass2004",
-    "experiment": "1C_discharge_from_full_Ramadass2004",
-    "sei": "ramadass2004",
-    "citation": "Ramadass2004",
-}
-
-Prada2013 = {
-    "chemistry": "lithium_ion",
-    "cell": "A123_Lain2019",
-    "negative electrode": "graphite_Chen2020",
-    "separator": "separator_Chen2020",
-    "positive electrode": "LFP_Prada2013",
-    "electrolyte": "lipf6_Nyman2008",
-    "experiment": "4C_discharge_from_full_Prada2013",
-    "citation": ["Chen2020", "Lain2019", "Prada2013"],
-}
-
-Ai2020 = {
-    "chemistry": "lithium_ion",
-    "cell": "Enertech_Ai2020",
-    "negative electrode": "graphite_Ai2020",
-    "separator": "separator_Ai2020",
-    "positive electrode": "lico2_Ai2020",
-    "electrolyte": "lipf6_Enertech_Ai2020",
-    "experiment": "1C_discharge_from_full_Ai2020",
-    "sei": "example",
-    "citation": "Ai2019",
+    "citation": "Xu2019",
 }
 
 #
