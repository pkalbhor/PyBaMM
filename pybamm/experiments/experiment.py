--- conflicted
+++ resolved
@@ -40,18 +40,12 @@
     period : string, optional
         Period (1/frequency) at which to record outputs. Default is 1 minute. Can be
         overwritten by individual operating conditions.
-<<<<<<< HEAD
     termination : list, optional
         List of conditions under which to terminate the experiment. Default is None.
-
-    """
-
-    def __init__(
-        self, operating_conditions, parameters=None, period="1 minute", termination=None
-=======
     use_simulation_setup_type : str
         Whether to use the "new" (default) or "old" simulation set-up type. "new" is
         faster at simulating individual steps but has higher set-up overhead
+
     """
 
     def __init__(
@@ -59,8 +53,8 @@
         operating_conditions,
         parameters=None,
         period="1 minute",
+        termination=None,
         use_simulation_setup_type="new",
->>>>>>> daa51d7e
     ):
         self.period = self.convert_time_to_seconds(period.split())
         operating_conditions_cycles = []
@@ -102,11 +96,8 @@
         else:
             raise TypeError("experimental parameters should be a dictionary")
 
-<<<<<<< HEAD
         self.termination = termination
-=======
         self.use_simulation_setup_type = use_simulation_setup_type
->>>>>>> daa51d7e
 
     def __str__(self):
         return str(self.operating_conditions_strings)
