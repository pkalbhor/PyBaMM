--- conflicted
+++ resolved
@@ -8,11 +8,8 @@
 import numpy as np
 import sys
 import itertools
-<<<<<<< HEAD
 import multiprocessing as mp
-=======
 import warnings
->>>>>>> 943f418b
 
 
 class BaseSolver(object):
