from pybamm import exp


def electrolyte_diffusivity_Kim2011(c_e, T):
    """
    Diffusivity of LiPF6 in EC as a function of ion concentration from [1].

     References
    ----------
    .. [1] Kim, G. H., Smith, K., Lee, K. J., Santhanagopalan, S., & Pesaran, A.
    (2011). Multi-domain modeling of lithium-ion batteries encompassing
    multi-physics in varied length scales. Journal of The Electrochemical
    Society, 158(8), A955-A969.

    Parameters
    ----------
<<<<<<< HEAD
    c_e : :class:`pybamm.Symbol`
        Dimensional electrolyte concentration [mol.m-3]
    T : :class:`pybamm.Symbol`
        Dimensional temperature [K]
    T_inf: :class:`pybamm.Symbol`
        Reference temperature [K]
    E_D_e: :class:`pybamm.Symbol`
        Electrolyte diffusion activation energy
    R_g: :class:`pybamm.Symbol`
        The ideal gas constant [J.mol-1.K-1]
=======
    c_e: :class:`pybamm.Symbol`
        Dimensional electrolyte concentration
    T: :class:`pybamm.Symbol`
        Dimensional temperature

>>>>>>> 96e78119

    Returns
    -------
    :class:`pybamm.Symbol`
        Solid diffusivity
    """

    D_c_e = (
        5.84 * 10 ** (-7) * exp(-2870 / T) * (c_e / 1000) ** 2
        - 33.9 * 10 ** (-7) * exp(-2920 / T) * (c_e / 1000)
        + 129 * 10 ** (-7) * exp(-3200 / T)
    )

    return D_c_e<|MERGE_RESOLUTION|>--- conflicted
+++ resolved
@@ -14,24 +14,11 @@
 
     Parameters
     ----------
-<<<<<<< HEAD
-    c_e : :class:`pybamm.Symbol`
-        Dimensional electrolyte concentration [mol.m-3]
-    T : :class:`pybamm.Symbol`
-        Dimensional temperature [K]
-    T_inf: :class:`pybamm.Symbol`
-        Reference temperature [K]
-    E_D_e: :class:`pybamm.Symbol`
-        Electrolyte diffusion activation energy
-    R_g: :class:`pybamm.Symbol`
-        The ideal gas constant [J.mol-1.K-1]
-=======
     c_e: :class:`pybamm.Symbol`
         Dimensional electrolyte concentration
     T: :class:`pybamm.Symbol`
         Dimensional temperature
 
->>>>>>> 96e78119
 
     Returns
     -------
