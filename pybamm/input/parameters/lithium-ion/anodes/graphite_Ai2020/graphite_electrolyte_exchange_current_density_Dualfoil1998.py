--- conflicted
+++ resolved
@@ -24,18 +24,10 @@
     :class:`pybamm.Symbol`
         Exchange-current density [A.m-2]
     """
-<<<<<<< HEAD
-    # (A/m2)(mol/m3)**1.5 - includes ref concentrations
-    m_ref = 1 * 10 ** (-11) * constants.F
-
-    # activation energy for Temperature Dependent Reaction Constant [J/mol]
-    E_r = 5000
-=======
     m_ref = (
         1 * 10 ** (-11) * constants.F
     )  # (A/m2)(mol/m3)**1.5 - includes ref concentrations
     E_r = 5000  # activation energy for Temperature Dependent Reaction Constant [ J / mol ]
->>>>>>> 5a216e15
     arrhenius = exp(E_r / constants.R * (1 / 298.15 - 1 / T))
 
     c_n_max = Parameter("Maximum concentration in negative electrode [mol.m-3]")
