--- conflicted
+++ resolved
@@ -36,16 +36,6 @@
         """ See :meth:`pybamm.Symbol._jac()`. """
         return pybamm.Scalar(0)
 
-<<<<<<< HEAD
-    def _base_evaluate(self, t=None, y=None, y_dot=None, params=None):
-        # u should be a dictionary
-        # convert 'None' to empty dictionary for more informative error
-        if params is None:
-            params = {}
-        if not isinstance(params, dict):
-            # if the special input "shape test" is passed, just return 1
-            if params == "shape test":
-=======
     def _base_evaluate(self, t=None, y=None, y_dot=None, inputs=None):
         # inputs should be a dictionary
         # convert 'None' to empty dictionary for more informative error
@@ -54,15 +44,10 @@
         if not isinstance(inputs, dict):
             # if the special input "shape test" is passed, just return 1
             if inputs == "shape test":
->>>>>>> f47b4b86
                 return 1
             raise TypeError("inputs should be a dictionary")
         try:
-<<<<<<< HEAD
-            return params[self.name]
-=======
             return inputs[self.name]
->>>>>>> f47b4b86
         # raise more informative error if can't find name in dict
         except KeyError:
             raise KeyError("Input parameter '{}' not found".format(self.name))