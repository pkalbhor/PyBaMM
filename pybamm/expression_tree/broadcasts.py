--- conflicted
+++ resolved
@@ -99,16 +99,10 @@
     def check_and_set_domains(
         self, child, broadcast_type, broadcast_domain, broadcast_auxiliary_domains
     ):
-<<<<<<< HEAD
-        "See :meth:`Broadcast.check_and_set_domains`"
+        """See :meth:`Broadcast.check_and_set_domains`"""
         # Can only do primary broadcast from current collector to electrode,
         # particle-size or particle or from electrode to particle-size or particle.
         # Note e.g. current collector to particle *is* allowed
-=======
-        """See :meth:`Broadcast.check_and_set_domains`"""
-        # Can only do primary broadcast from current collector to electrode or particle
-        # or from electrode to particle. Note current collector to particle *is* allowed
->>>>>>> cd2be50b
         if child.domain == []:
             pass
         elif child.domain == ["current collector"] and broadcast_domain[0] not in [
@@ -124,7 +118,6 @@
                 """Primary broadcast from current collector domain must be to electrode
                 or separator or particle or particle size domains"""
             )
-<<<<<<< HEAD
         elif (
             child.domain[0]
             in [
@@ -139,13 +132,6 @@
                 "positive particle size",
             ]
         ):
-=======
-        elif child.domain[0] in [
-            "negative electrode",
-            "separator",
-            "positive electrode",
-        ] and broadcast_domain[0] not in ["negative particle", "positive particle"]:
->>>>>>> cd2be50b
             raise pybamm.DomainError(
                 """Primary broadcast from electrode or separator must be to particle
                 or particle size domains"""
