#
# Variable class
#
import pybamm
import numbers
import numpy as np


class VariableBase(pybamm.Symbol):
    """A node in the expression tree represending a dependent variable

    This node will be discretised by :class:`.Discretisation` and converted
    to a :class:`pybamm.StateVector` node.

    Parameters
    ----------

    name : str
        name of the node
    domain : iterable of str
        list of domains that this variable is valid over
    auxiliary_domains : dict
        dictionary of auxiliary domains ({'secondary': ..., 'tertiary': ...}). For
        example, for the single particle model, the particle concentration would be a
        Variable with domain 'negative particle' and secondary auxiliary domain 'current
        collector'. For the DFN, the particle concentration would be a Variable with
        domain 'negative particle', secondary domain 'negative electrode' and tertiary
        domain 'current collector'

    *Extends:* :class:`Symbol`
    """

    def __init__(self, name, domain=None, auxiliary_domains=None):
        if domain is None:
            domain = []
        if auxiliary_domains is None:
            auxiliary_domains = {}
        super().__init__(name, domain=domain, auxiliary_domains=auxiliary_domains)

    def new_copy(self):
        """ See :meth:`pybamm.Symbol.new_copy()`. """
        return self.__class__(self.name, self.domain, self.auxiliary_domains)

    def _evaluate_for_shape(self):
        """ See :meth:`pybamm.Symbol.evaluate_for_shape_using_domain()` """
        return pybamm.evaluate_for_shape_using_domain(
            self.domain, self.auxiliary_domains
        )


class Variable(VariableBase):
    """A node in the expression tree represending a dependent variable

    This node will be discretised by :class:`.Discretisation` and converted
    to a :class:`pybamm.StateVector` node.

    Parameters
    ----------

    name : str
        name of the node
    domain : iterable of str
        list of domains that this variable is valid over
    auxiliary_domains : dict
        dictionary of auxiliary domains ({'secondary': ..., 'tertiary': ...}). For
        example, for the single particle model, the particle concentration would be a
        Variable with domain 'negative particle' and secondary auxiliary domain 'current
        collector'. For the DFN, the particle concentration would be a Variable with
        domain 'negative particle', secondary domain 'negative electrode' and tertiary
        domain 'current collector'

    *Extends:* :class:`Symbol`
    """

    def __init__(self, name, domain=None, auxiliary_domains=None):
        super().__init__(name, domain=domain, auxiliary_domains=auxiliary_domains)

    def diff(self, variable):
        if variable.id == self.id:
            return pybamm.Scalar(1)
        elif variable.id == pybamm.t.id:
            return pybamm.VariableDot(
                self.name + "'",
                domain=self.domain,
                auxiliary_domains=self.auxiliary_domains,
            )
        else:
            return pybamm.Scalar(0)


class VariableDot(VariableBase):
    """
    A node in the expression tree represending the time derviative of a dependent
    variable

    This node will be discretised by :class:`.Discretisation` and converted
    to a :class:`pybamm.StateVectorDot` node.

    Parameters
    ----------

    name : str
        name of the node
    domain : iterable of str
        list of domains that this variable is valid over
    auxiliary_domains : dict
        dictionary of auxiliary domains ({'secondary': ..., 'tertiary': ...}). For
        example, for the single particle model, the particle concentration would be a
        Variable with domain 'negative particle' and secondary auxiliary domain 'current
        collector'. For the DFN, the particle concentration would be a Variable with
        domain 'negative particle', secondary domain 'negative electrode' and tertiary
        domain 'current collector'

    *Extends:* :class:`Symbol`
    """

    def __init__(self, name, domain=None, auxiliary_domains=None):
        super().__init__(name, domain=domain, auxiliary_domains=auxiliary_domains)

    def get_variable(self):
        """
        return a :class:`.Variable` corresponding to this VariableDot

        Note: Variable._jac adds a dash to the name of the corresponding VariableDot, so
        we remove this here

        """
        return Variable(
            self.name[:-1],
            domain=self._domain,
            auxiliary_domains=self._auxiliary_domains,
        )

    def diff(self, variable):
        if variable.id == self.id:
            return pybamm.Scalar(1)
        elif variable.id == pybamm.t.id:
            raise pybamm.ModelError("cannot take second time derivative of a Variable")
        else:
            return pybamm.Scalar(0)


class ExternalVariable(Variable):
    """A node in the expression tree representing an external variable variable

    This node will be discretised by :class:`.Discretisation` and converted
    to a :class:`.Vector` node.

    Parameters
    ----------

    name : str
        name of the node
    domain : iterable of str
        list of domains that this variable is valid over
    auxiliary_domains : dict
        dictionary of auxiliary domains ({'secondary': ..., 'tertiary': ...}). For
        example, for the single particle model, the particle concentration would be a
        Variable with domain 'negative particle' and secondary auxiliary domain 'current
        collector'. For the DFN, the particle concentration would be a Variable with
        domain 'negative particle', secondary domain 'negative electrode' and tertiary
        domain 'current collector'

    *Extends:* :class:`pybamm.Variable`
    """

    def __init__(self, name, size, domain=None, auxiliary_domains=None):
        self._size = size
        super().__init__(name, domain, auxiliary_domains)

    @property
    def size(self):
        return self._size

    def _evaluate_for_shape(self):
        """ See :meth:`pybamm.Symbol.evaluate_for_shape_using_domain()` """
        return np.nan * np.ones((self.size, 1))

<<<<<<< HEAD
    def _base_evaluate(self, t=None, y=None, y_dot=None, params=None):
        # u should be a dictionary
        # convert 'None' to empty dictionary for more informative error
        if params is None:
            params = {}
        if not isinstance(params, dict):
            # if the special input "shape test" is passed, just return 1
            if params == "shape test":
=======
    def _base_evaluate(self, t=None, y=None, y_dot=None, inputs=None):
        # inputs should be a dictionary
        # convert 'None' to empty dictionary for more informative error
        if inputs is None:
            inputs = {}
        if not isinstance(inputs, dict):
            # if the special input "shape test" is passed, just return 1
            if inputs == "shape test":
>>>>>>> f47b4b86
                return self.evaluate_for_shape()
            raise TypeError("inputs should be a dictionary")
        try:
<<<<<<< HEAD
            out = params[self.name]
=======
            out = inputs[self.name]
>>>>>>> f47b4b86
            if isinstance(out, numbers.Number) or out.shape[0] == 1:
                return out * np.ones((self.size, 1))
            elif out.shape[0] != self.size:
                raise ValueError(
                    "External variable input has size {} but should be {}".format(
                        out.shape[0], self.size
                    )
                )
            else:
                return out
        # raise more informative error if can't find name in dict
        except KeyError:
            raise KeyError("External variable '{}' not found".format(self.name))

    def diff(self, variable):
        if variable.id == self.id:
            return pybamm.Scalar(1)
        elif variable.id == pybamm.t.id:
            raise pybamm.ModelError(
                "cannot take time derivative of an external variable"
            )
        else:
            return pybamm.Scalar(0)<|MERGE_RESOLUTION|>--- conflicted
+++ resolved
@@ -176,16 +176,6 @@
         """ See :meth:`pybamm.Symbol.evaluate_for_shape_using_domain()` """
         return np.nan * np.ones((self.size, 1))
 
-<<<<<<< HEAD
-    def _base_evaluate(self, t=None, y=None, y_dot=None, params=None):
-        # u should be a dictionary
-        # convert 'None' to empty dictionary for more informative error
-        if params is None:
-            params = {}
-        if not isinstance(params, dict):
-            # if the special input "shape test" is passed, just return 1
-            if params == "shape test":
-=======
     def _base_evaluate(self, t=None, y=None, y_dot=None, inputs=None):
         # inputs should be a dictionary
         # convert 'None' to empty dictionary for more informative error
@@ -194,15 +184,10 @@
         if not isinstance(inputs, dict):
             # if the special input "shape test" is passed, just return 1
             if inputs == "shape test":
->>>>>>> f47b4b86
                 return self.evaluate_for_shape()
             raise TypeError("inputs should be a dictionary")
         try:
-<<<<<<< HEAD
-            out = params[self.name]
-=======
             out = inputs[self.name]
->>>>>>> f47b4b86
             if isinstance(out, numbers.Number) or out.shape[0] == 1:
                 return out * np.ones((self.size, 1))
             elif out.shape[0] != self.size:
