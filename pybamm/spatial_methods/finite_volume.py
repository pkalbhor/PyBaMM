--- conflicted
+++ resolved
@@ -453,11 +453,7 @@
         matrix = kron(eye(sec_pts), sub_matrix)
 
         # Return boundary value with domain removed
-<<<<<<< HEAD
         boundary_value = pybamm.Matrix(matrix) @ discretised_child
-        boundary_value.domain = []
-=======
-        boundary_value = pybamm.Matrix(matrix) @ discretised_symbol
 
         if sec_pts > 1:
             if symbol.domain == ["negative particle"]:
@@ -466,7 +462,6 @@
                 boundary_value.domain = ["positive electrode"]
         else:
             boundary_value.domain = []
->>>>>>> 0a14aaf3
 
         return boundary_value
 
