--- conflicted
+++ resolved
@@ -158,17 +158,13 @@
     simplify_addition_subtraction,
     simplify_multiplication_division,
 )
-<<<<<<< HEAD
 from .expression_tree.operations.evaluate import (
-=======
-from .expression_tree.jacobian import Jacobian
-from .expression_tree.evaluate import (
->>>>>>> 46b47a12
     find_symbols,
     id_to_python_variable,
     to_python,
     EvaluatorPython,
 )
+from .expression_tree.operations.jacobian import Jacobian
 from .expression_tree.operations.convert_to_casadi import CasadiConverter
 
 #
