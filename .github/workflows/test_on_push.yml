name: PyBaMM

on:
  workflow_dispatch:
  pull_request:

jobs:
  pre_job:
    runs-on: ubuntu-latest
    # Map a step output to a job output
    outputs:
      should_skip: ${{ steps.skip_check.outputs.should_skip }}
    steps:
      - id: skip_check
        uses: fkirc/skip-duplicate-actions@master
        with:
          # All of these options are optional, so you can remove them if you are happy with the defaults
          concurrent_skipping: "never"
          cancel_others: "true"
          paths_ignore: '["**/README.md"]'

  style:
    needs: pre_job
    if: ${{ needs.pre_job.outputs.should_skip != 'true' }}
    runs-on: ubuntu-latest
    steps:
      - uses: actions/checkout@v3
      - name: Setup python
        uses: actions/setup-python@v4
        with:
          python-version: 3.9

      - name: Check style
        run: |
          python -m pip install pre-commit
          pre-commit run ruff

  build:
    needs: style
    runs-on: ${{ matrix.os }}
    strategy:
      fail-fast: false
      matrix:
        os: [ubuntu-latest, macos-latest, windows-latest]
        python-version: ["3.8", "3.9", "3.10", "3.11"]

    steps:
      - uses: actions/checkout@v3
      - name: Set up Python ${{ matrix.python-version }}
        uses: actions/setup-python@v4
        with:
          python-version: ${{ matrix.python-version }}

      # Install and cache apt packages
      - name: Install Linux system dependencies
        uses: awalsh128/cache-apt-pkgs-action@v1.3.0
        if: matrix.os == 'ubuntu-latest'
        with:
          packages: gfortran gcc graphviz
          execute_install_scripts: true

      # dot -c is for registering graphviz fonts and plugins
      - name: Install OpenBLAS and TexLive for Linux
        if: matrix.os == 'ubuntu-latest'
        run: |
          sudo apt-get update
          sudo dot -c 
          sudo apt-get install libopenblas-dev texlive-latex-extra dvipng

      # Added fixes to homebrew installs:
      # rm -f /usr/local/bin/2to3
      # (see https://github.com/actions/virtual-environments/issues/2322)
      - name: Install MacOS system dependencies
        if: matrix.os == 'macos-latest'
        env:
          # Homebrew environment variables
          HOMEBREW_NO_INSTALL_CLEANUP: 1
          HOMEBREW_NO_ANALYTICS: 1
          HOMEBREW_NO_GOOGLE_ANALYTICS: 1
          HOMEBREW_NO_AUTO_UPDATE: 1
          # Speed up CI
          NONINTERACTIVE: 1
        run: |
          rm -f /usr/local/bin/2to3*
          rm -f /usr/local/bin/idle3*
          rm -f /usr/local/bin/pydoc3*
          rm -f /usr/local/bin/python3*
          brew update
          brew install graphviz
          brew install openblas

      - name: Install Windows system dependencies
        if: matrix.os == 'windows-latest'
        run: choco install graphviz --version=2.38.0.20190211

      - name: Install standard Python dependencies
        run: |
          python -m pip install --upgrade pip wheel setuptools
<<<<<<< HEAD
          python -m pip install "nox"
=======
          python -m pip install nox
>>>>>>> e87c5421

      - name: Install SuiteSparse and Sundials
        if: matrix.os == 'ubuntu-latest'
        run: nox -s pybamm-requires

      - name: Run unit tests for GNU/Linux with Python 3.8, 3.9, and 3.10
        if: matrix.os == 'ubuntu-latest' && matrix.python-version != 3.11
        run: nox -s unit

      - name: Run unit tests for GNU/Linux with Python 3.11 and generate coverage report
        if: matrix.os == 'ubuntu-latest' && matrix.python-version == 3.11
        run: nox -s coverage

      - name: Upload coverage report
        if: matrix.os == 'ubuntu-latest' && matrix.python-version == 3.11
        uses: codecov/codecov-action@v2.1.0

      - name: Run integration tests for GNU/Linux with Python 3.11
        if: matrix.os == 'ubuntu-latest' && matrix.python-version == 3.11
        run: nox -s integration

      - name: Run unit tests for Windows and MacOS with all Python versions
        if: matrix.os != 'ubuntu-latest'
        run: nox -s unit

      - name: Install docs dependencies and run doctests for GNU/Linux with Python 3.11
        if: matrix.os == 'ubuntu-latest' && matrix.python-version == 3.11
        run: nox -s doctests

      - name: Install dev dependencies and run example tests for GNU/Linux with Python 3.11
        if: matrix.os == 'ubuntu-latest' && matrix.python-version == 3.11
        run: nox -s examples<|MERGE_RESOLUTION|>--- conflicted
+++ resolved
@@ -96,11 +96,7 @@
       - name: Install standard Python dependencies
         run: |
           python -m pip install --upgrade pip wheel setuptools
-<<<<<<< HEAD
-          python -m pip install "nox"
-=======
           python -m pip install nox
->>>>>>> e87c5421
 
       - name: Install SuiteSparse and Sundials
         if: matrix.os == 'ubuntu-latest'
