--- conflicted
+++ resolved
@@ -120,11 +120,8 @@
             pybamm.BaseBatteryModel({"dimensionality": 5})
         with self.assertRaisesRegex(pybamm.OptionError, "surface form"):
             pybamm.BaseBatteryModel({"surface form": "bad surface form"})
-<<<<<<< HEAD
-=======
         with self.assertRaisesRegex(pybamm.OptionError, "convection option"):
             pybamm.BaseBatteryModel({"convection": "bad convection"})
->>>>>>> 1fcbd4e8
         with self.assertRaisesRegex(
             pybamm.OptionError, "cannot have transverse convection in 0D model"
         ):
