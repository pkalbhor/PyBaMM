# [Unreleased](https://github.com/pybamm-team/PyBaMM/)

## Features

<<<<<<< HEAD
-   Added submodels for interface utilisation ([#1821](https://github.com/pybamm-team/PyBaMM/pull/1821))
-   The name of a parameter set can be passed to `ParameterValues` as a string, e.g. `ParameterValues("Chen2020")` ([#1822](https://github.com/pybamm-team/PyBaMM/pull/1822))
=======
-   Added cylindrical geometry and finite volume method ([#1824](https://github.com/pybamm-team/PyBaMM/pull/1824))

## Bug fixes

-   Experiments can be set to terminate when a voltage is reached (across all steps) ([#1832](https://github.com/pybamm-team/PyBaMM/pull/1832))
-   Fixed bug in expression tree simplification ([#1831](https://github.com/pybamm-team/PyBaMM/pull/1831))
-   Solid tortuosity is now correctly calculated with Bruggeman coefficient of the respective electrode ([#1773](https://github.com/pybamm-team/PyBaMM/pull/1773))

# [v21.11](https://github.com/pybamm-team/PyBaMM/tree/v21.11) - 2021-11-30

## Features

-   The name of a parameter set can be passed to `ParameterValues` as a string, e.g. `ParameterValues("Chen2020")` ([#1822](https://github.com/pybamm-team/PyBaMM/pull/1822))
-   Added submodels for interface utilisation ([#1821](https://github.com/pybamm-team/PyBaMM/pull/1821))
>>>>>>> 5a359105
-   Reformatted SEI growth models into a single submodel with conditionals ([#1808](https://github.com/pybamm-team/PyBaMM/pull/1808))
-   Stress-induced diffusion is now a separate model option instead of being automatically included when using the particle mechanics submodels ([#1797](https://github.com/pybamm-team/PyBaMM/pull/1797))
-   `Experiment`s with drive cycles can be solved ([#1793](https://github.com/pybamm-team/PyBaMM/pull/1793))
-   Added surface area to volume ratio as a factor to the SEI equations ([#1790](https://github.com/pybamm-team/PyBaMM/pull/1790))
-   Half-cell SPM and SPMe have been implemented ([#1731](https://github.com/pybamm-team/PyBaMM/pull/1731))

## Bug fixes

-   Fixed `sympy` operators for `Arctan` and `Exponential` ([#1786](https://github.com/pybamm-team/PyBaMM/pull/1786))
-   Fixed finite volume discretization in spherical polar coordinates ([#1782](https://github.com/pybamm-team/PyBaMM/pull/1782))
-   Fixed bug when using `Experiment` with a pouch cell model ([#1707](https://github.com/pybamm-team/PyBaMM/pull/1707))
-   Fixed bug when using `Experiment` with a plating model ([#1707](https://github.com/pybamm-team/PyBaMM/pull/1707))
-   Fixed hack for potentials in the SPMe model ([#1707](https://github.com/pybamm-team/PyBaMM/pull/1707))

## Breaking changes

-   The `chemistry` keyword argument in `ParameterValues` has been deprecated. Use `ParameterValues(chem)` instead of `ParameterValues(chemistry=chem)` ([#1822](https://github.com/pybamm-team/PyBaMM/pull/1822))
-   Raise error when trying to convert an `Interpolant` with the "pchip" interpolator to CasADI ([#1791](https://github.com/pybamm-team/PyBaMM/pull/1791))
-   Raise error if `Concatenation` is used directly with `Variable` objects (`concatenation` should be used instead) ([#1789](https://github.com/pybamm-team/PyBaMM/pull/1789))
-   Made jax, jaxlib and the PyBaMM JaxSolver optional ([#1767](https://github.com/pybamm-team/PyBaMM/pull/1767))

# [v21.10](https://github.com/pybamm-team/PyBaMM/tree/v21.10) - 2021-10-31

## Features

-   Summary variables can now be user-determined ([#1760](https://github.com/pybamm-team/PyBaMM/pull/1760))
-   Added `all_first_states` to the `Solution` object for a simulation with experiment ([#1759](https://github.com/pybamm-team/PyBaMM/pull/1759))
-   Added a new method (`create_gif`) in `QuickPlot`, `Simulation` and `BatchStudy` to create a GIF of a simulation ([#1754](https://github.com/pybamm-team/PyBaMM/pull/1754))
-   Added more examples for the `BatchStudy` class ([#1747](https://github.com/pybamm-team/PyBaMM/pull/1747))
-   SEI models can now be included in the half-cell model ([#1705](https://github.com/pybamm-team/PyBaMM/pull/1705))

## Bug fixes

-   Half-cell model and lead-acid models can now be simulated with `Experiment`s ([#1759](https://github.com/pybamm-team/PyBaMM/pull/1759))
-   Removed in-place modification of the solution objects by `QuickPlot` ([#1747](https://github.com/pybamm-team/PyBaMM/pull/1747))
-   Fixed vector-vector multiplication bug that was causing errors in the SPM with constant voltage or power ([#1735](https://github.com/pybamm-team/PyBaMM/pull/1735))

# [v21.9](https://github.com/pybamm-team/PyBaMM/tree/v21.9) - 2021-09-30

## Features

-   Added thermal parameters (thermal conductivity, specific heat, etc.) to the `Ecker2015` parameter set from Zhao et al. (2018) and Hales et al. (2019) ([#1683](https://github.com/pybamm-team/PyBaMM/pull/1683))
-   Added `plot_summary_variables` to plot and compare summary variables ([#1678](https://github.com/pybamm-team/PyBaMM/pull/1678))
-   The DFN model can now be used directly (instead of `BasicDFNHalfCell`) to simulate a half-cell ([#1600](https://github.com/pybamm-team/PyBaMM/pull/1600))

## Breaking changes

-   Dropped support for Python 3.6 ([#1696](https://github.com/pybamm-team/PyBaMM/pull/1696))
-   The substring 'negative electrode' has been removed from variables related to SEI and lithium plating (e.g. 'Total negative electrode SEI thickness [m]' replaced by 'Total SEI thickness [m]') ([#1654](https://github.com/pybamm-team/PyBaMM/pull/1654))

# [v21.08](https://github.com/pybamm-team/PyBaMM/tree/v21.08) - 2021-08-26

This release introduces:
- the switch to calendar versioning: from now on we will use year.month version number
- sensitivity analysis of solutions with respect to input parameters
- several new models, including many-particle and state-of-health models
- improvement on how CasADI solver's handle events, including a new "fast with events" mode
- several other new features, optimizations, and bug fixes, summarized below

## Features

-   Added submodels and functionality for particle-size distributions in the DFN model, including an
example notebook ([#1602](https://github.com/pybamm-team/PyBaMM/pull/1602))
-   Added UDDS and WLTC drive cycles  ([#1601](https://github.com/pybamm-team/PyBaMM/pull/1601))
-   Added LG M50 (NMC811 and graphite + SiOx) parameter set from O'Regan 2021 ([#1594](https://github.com/pybamm-team/PyBaMM/pull/1594))
-   `pybamm.base_solver.solve` function can take a list of input parameters to calculate the sensitivities of the solution with respect to. Alternatively, it can be set  to `True` to calculate the sensitivities for all input parameters ([#1552](https://github.com/pybamm-team/PyBaMM/pull/1552))
-   Added capability for `quaternary` domains (in addition to `primary`, `secondary` and `tertiary`), increasing the maximum number of domains that a `Symbol` can have to 4. ([#1580](https://github.com/pybamm-team/PyBaMM/pull/1580))
-   Tabs can now be placed at the bottom of the cell in 1+1D thermal models ([#1581](https://github.com/pybamm-team/PyBaMM/pull/1581))
-   Added temperature dependence on electrode electronic conductivity ([#1570](https://github.com/pybamm-team/PyBaMM/pull/1570))
-   `pybamm.base_solver.solve` function can take a list of input parameters to calculate the sensitivities of the solution with respect to. Alternatively, it can be set  to `True` to calculate the sensitivities for all input parameters ([#1552](https://github.com/pybamm-team/PyBaMM/pull/1552))
-   Added a new lithium-ion model `MPM` or Many-Particle Model, with a distribution of particle sizes in each electrode. ([#1529](https://github.com/pybamm-team/PyBaMM/pull/1529))
-   Added 2 new submodels for lithium transport in a size distribution of electrode particles: Fickian diffusion (`FickianSingleSizeDistribution`) and uniform concentration profile (`FastSingleSizeDistribution`). ([#1529](https://github.com/pybamm-team/PyBaMM/pull/1529))
-   Added a "particle size" domain to the default lithium-ion geometry, including plotting capabilities (`QuickPlot`) and processing of variables (`ProcessedVariable`). ([#1529](https://github.com/pybamm-team/PyBaMM/pull/1529))
-   Added fitted expressions for OCPs for the Chen2020 parameter set ([#1526](https://github.com/pybamm-team/PyBaMM/pull/1497))
-   Added `initial_soc` argument to `Simualtion.solve` for specifying the initial SOC when solving a model ([#1512](https://github.com/pybamm-team/PyBaMM/pull/1512))
-   Added `print_name` to some symbols ([#1495](https://github.com/pybamm-team/PyBaMM/pull/1495), [#1497](https://github.com/pybamm-team/PyBaMM/pull/1497))
-   Added Base Parameters class and SymPy in dependencies ([#1495](https://github.com/pybamm-team/PyBaMM/pull/1495))
-   Added a new "reaction-driven" model for LAM from Reniers et al (2019) ([#1490](https://github.com/pybamm-team/PyBaMM/pull/1490))
-   Some features ("loss of active material" and "particle mechanics") can now be specified separately for the negative electrode and positive electrode by passing a 2-tuple ([#1490](https://github.com/pybamm-team/PyBaMM/pull/1490))
-   `plot` and `plot2D` now take and return a matplotlib Axis to allow for easier customization ([#1472](https://github.com/pybamm-team/PyBaMM/pull/1472))
-   `ParameterValues.evaluate` can now return arrays to allow function parameters to be easily evaluated ([#1472](https://github.com/pybamm-team/PyBaMM/pull/1472))
-   Added option to save only specific cycle numbers when simulating an `Experiment` ([#1459](https://github.com/pybamm-team/PyBaMM/pull/1459))
-   Added capacity-based termination conditions when simulating an `Experiment` ([#1459](https://github.com/pybamm-team/PyBaMM/pull/1459))
-   Added "summary variables" to track degradation over several cycles ([#1459](https://github.com/pybamm-team/PyBaMM/pull/1459))
-   Added `ElectrodeSOH` model for calculating capacities and stoichiometric limits ([#1459](https://github.com/pybamm-team/PyBaMM/pull/1459))
-   Added Batch Study class ([#1455](https://github.com/pybamm-team/PyBaMM/pull/1455))
-   Added `ConcatenationVariable`, which is automatically created when variables are concatenated ([#1453](https://github.com/pybamm-team/PyBaMM/pull/1453))
-   Added "fast with events" mode for the CasADi solver, which solves a model and finds events more efficiently than "safe" mode. As of PR #1450 this feature is still being tested and "safe" mode remains the default ([#1450](https://github.com/pybamm-team/PyBaMM/pull/1450))

## Optimizations

-   Models that mostly use x-averaged quantities (SPM and SPMe) now use x-averaged degradation models ([#1490](https://github.com/pybamm-team/PyBaMM/pull/1490))
-   Improved how the CasADi solver's "safe" mode finds events ([#1450](https://github.com/pybamm-team/PyBaMM/pull/1450))
-   Perform more automatic simplifications of the expression tree ([#1449](https://github.com/pybamm-team/PyBaMM/pull/1449))
-   Reduce time taken to hash a sparse `Matrix` object ([#1449](https://github.com/pybamm-team/PyBaMM/pull/1449))

## Bug fixes

-   Fixed bug with `load_function` ([#1675](https://github.com/pybamm-team/PyBaMM/pull/1675))
-   Updated documentation to include some previously missing functions, such as `erf` and `tanh` ([#1628](https://github.com/pybamm-team/PyBaMM/pull/1628))
-   Fixed reading citation file without closing ([#1620](https://github.com/pybamm-team/PyBaMM/pull/1620))
-   Porosity variation for SEI and plating models is calculated from the film thickness rather than from a separate ODE ([#1617](https://github.com/pybamm-team/PyBaMM/pull/1617))
-   Fixed a bug where the order of the indexing for the entries of variables discretised using FEM was incorrect ([#1556](https://github.com/pybamm-team/PyBaMM/pull/1556))
-   Fix broken module import for spyder when running a script twice ([#1555](https://github.com/pybamm-team/PyBaMM/pull/1555))
-   Fixed ElectrodeSOH model for multi-dimensional simulations ([#1548](https://github.com/pybamm-team/PyBaMM/pull/1548))
-   Removed the overly-restrictive check "each variable in the algebraic eqn keys must appear in the eqn" ([#1510](https://github.com/pybamm-team/PyBaMM/pull/1510))
-   Made parameters importable through pybamm ([#1475](https://github.com/pybamm-team/PyBaMM/pull/1475))

## Breaking changes

-   Refactored the `particle` submodel module, with the models having no size distribution now found in `particle.no_distribution`, and those with a size distribution in `particle.size_distribution`. Renamed submodels to indicate the transport model (Fickian diffusion, polynomial profile) and if they are "x-averaged". E.g., `FickianManyParticles` and `FickianSingleParticle` are now `no_distribution.FickianDiffusion` and `no_distribution.XAveragedFickianDiffusion` ([#1602](https://github.com/pybamm-team/PyBaMM/pull/1602))
-   Changed sensitivity API. Removed `ProcessedSymbolicVariable`, all sensitivity now handled within the solvers and `ProcessedVariable` ()  ([#1552](https://github.com/pybamm-team/PyBaMM/pull/1552))
-   The `Yang2017` parameter set has been removed as the complete parameter set is not publicly available in the literature ([#1577](https://github.com/pybamm-team/PyBaMM/pull/1577))
-   Changed how options are specified for the "loss of active material" and "particle cracking" submodels. "loss of active material" can now be one of "none", "stress-driven", or "reaction-driven", or a 2-tuple for different options in negative and positive electrode. Similarly "particle cracking" (now called "particle mechanics") can now be "none", "swelling only", "swelling and cracking", or a 2-tuple ([#1490](https://github.com/pybamm-team/PyBaMM/pull/1490))
-   Changed the variable in the full diffusion model from "Electrolyte concentration" to "Porosity times concentration" ([#1476](https://github.com/pybamm-team/PyBaMM/pull/1476))
-   Renamed `lithium-ion` folder to `lithium_ion` and `lead-acid` folder to `lead_acid` in parameters ([#1464](https://github.com/pybamm-team/PyBaMM/pull/1464))

# [v0.4.0](https://github.com/pybamm-team/PyBaMM/tree/v0.4.0) - 2021-03-28

This release introduces:
- several new models, including reversible and irreversible plating submodels, submodels for loss of active material, Yang et al.'s (2017) coupled SEI/plating/pore clogging model, and the Newman-Tobias model
- internal optimizations for solving models, particularly for simulating experiments, with more accurate event detection and more efficient numerical methods and post-processing
- parallel solutions of a model with different inputs
- a cleaner installation process for Mac when installing from PyPI, no longer requiring a Homebrew installation of Sundials
- improved plotting functionality, including adding a new 'voltage component' plot
- several other new features, optimizations, and bug fixes, summarized below

## Features
-   Added `NewmanTobias` li-ion battery model ([#1423](https://github.com/pybamm-team/PyBaMM/pull/1423))
-   Added `plot_voltage_components` to easily plot the component overpotentials that make up the voltage ([#1419](https://github.com/pybamm-team/PyBaMM/pull/1419))
-   Made `QuickPlot` more customizable and added an example ([#1419](https://github.com/pybamm-team/PyBaMM/pull/1419))
-   `Solution` objects can now be created by stepping *different* models ([#1408](https://github.com/pybamm-team/PyBaMM/pull/1408))
-   Added Yang et al 2017 model that couples irreversible lithium plating, SEI growth and change in porosity which produces a transition from linear to nonlinear degradation pattern of lithium-ion battery over extended cycles([#1398](https://github.com/pybamm-team/PyBaMM/pull/1398))
-   Added support for Python 3.9 and dropped support for Python 3.6. Python 3.6 may still work but is now untested ([#1370](https://github.com/pybamm-team/PyBaMM/pull/1370))
-   Added the electrolyte overpotential and Ohmic losses for full conductivity, including surface form ([#1350](https://github.com/pybamm-team/PyBaMM/pull/1350))
-   Added functionality to `Citations` to print formatted citations ([#1340](https://github.com/pybamm-team/PyBaMM/pull/1340))
-   Updated the way events are handled in `CasadiSolver` for more accurate event location ([#1328](https://github.com/pybamm-team/PyBaMM/pull/1328))
-   Added error message if initial conditions are outside the bounds of a variable ([#1326](https://github.com/pybamm-team/PyBaMM/pull/1326))
-   Added temperature dependence to density, heat capacity and thermal conductivity ([#1323](https://github.com/pybamm-team/PyBaMM/pull/1323))
-   Added temperature dependence to the transference number (`t_plus`) ([#1317](https://github.com/pybamm-team/PyBaMM/pull/1317))
-   Added new functionality for `Interpolant` ([#1312](https://github.com/pybamm-team/PyBaMM/pull/1312))
-   Added option to express experiments (and extract solutions) in terms of cycles of operating condition ([#1309](https://github.com/pybamm-team/PyBaMM/pull/1309))
-   The event time and state are now returned as part of `Solution.t` and `Solution.y` so that the event is accurately captured in the returned solution ([#1300](https://github.com/pybamm-team/PyBaMM/pull/1300))
-   Added reversible and irreversible lithium plating models ([#1287](https://github.com/pybamm-team/PyBaMM/pull/1287))
-   Reformatted the `BasicDFNHalfCell` to be consistent with the other models ([#1282](https://github.com/pybamm-team/PyBaMM/pull/1282))
-   Added option to make the total interfacial current density a state ([#1280](https://github.com/pybamm-team/PyBaMM/pull/1280))
-   Added functionality to initialize a model using the solution from another model ([#1278](https://github.com/pybamm-team/PyBaMM/pull/1278))
-   Added submodels for active material ([#1262](https://github.com/pybamm-team/PyBaMM/pull/1262))
-   Updated solvers' method `solve()` so it can take a list of inputs dictionaries as the `inputs` keyword argument. In this case the model is solved for each input set in the list, and a list of solutions mapping the set of inputs to the solutions is returned. Note that `solve()` can still take a single dictionary as the `inputs` keyword argument. In this case the behaviour is unchanged compared to previous versions.([#1261](https://github.com/pybamm-team/PyBaMM/pull/1261))
-   Added composite surface form electrolyte models: `CompositeDifferential` and `CompositeAlgebraic` ([#1207](https://github.com/pybamm-team/PyBaMM/issues/1207))

## Optimizations

-   Improved the way an `Experiment` is simulated to reduce solve time (at the cost of slightly higher set-up time) ([#1408](https://github.com/pybamm-team/PyBaMM/pull/1408))
-   Add script and workflow to automatically update parameter_sets.py docstrings ([#1371](https://github.com/pybamm-team/PyBaMM/pull/1371))
-   Add URLs checker in workflows ([#1347](https://github.com/pybamm-team/PyBaMM/pull/1347))
-   The `Solution` class now only creates the concatenated `y` when the user asks for it. This is an optimization step as the concatenation can be slow, especially with larger experiments ([#1331](https://github.com/pybamm-team/PyBaMM/pull/1331))
-   If solver method `solve()` is passed a list of inputs as the `inputs` keyword argument, the resolution of the model for each input set is spread across several Python processes, usually running in parallel on different processors. The default number of processes is the number of processors available. `solve()` takes a new keyword argument `nproc` which can be used to set this number a manually.
-   Variables are now post-processed using CasADi ([#1316](https://github.com/pybamm-team/PyBaMM/pull/1316))
-   Operations such as `1*x` and `0+x` now directly return `x` ([#1252](https://github.com/pybamm-team/PyBaMM/pull/1252))

## Bug fixes

-   Fixed a bug on the boundary conditions of `FickianSingleParticle` and `FickianManyParticles` to ensure mass is conserved ([#1421](https://github.com/pybamm-team/PyBaMM/pull/1421))
-   Fixed a bug where the `PolynomialSingleParticle` submodel gave incorrect results with "dimensionality" equal to 2 ([#1411](https://github.com/pybamm-team/PyBaMM/pull/1411))
-   Fixed a bug where volume averaging in 0D gave the wrong result ([#1411](https://github.com/pybamm-team/PyBaMM/pull/1411))
-   Fixed a sign error in the positive electrode ohmic losses ([#1407](https://github.com/pybamm-team/PyBaMM/pull/1407))
-   Fixed the formulation of the EC reaction SEI model ([#1397](https://github.com/pybamm-team/PyBaMM/pull/1397))
-   Simulations now stop when an experiment becomes infeasible ([#1395](https://github.com/pybamm-team/PyBaMM/pull/1395))
-   Added a check for domains in `Concatenation` ([#1368](https://github.com/pybamm-team/PyBaMM/pull/1368))
-   Differentiation now works even when the differentiation variable is a constant ([#1294](https://github.com/pybamm-team/PyBaMM/pull/1294))
-   Fixed a bug where the event time and state were no longer returned as part of the solution ([#1344](https://github.com/pybamm-team/PyBaMM/pull/1344))
-   Fixed a bug in `CasadiSolver` safe mode which crashed when there were extrapolation events but no termination events ([#1321](https://github.com/pybamm-team/PyBaMM/pull/1321))
-   When an `Interpolant` is extrapolated an error is raised for `CasadiSolver` (and a warning is raised for the other solvers) ([#1315](https://github.com/pybamm-team/PyBaMM/pull/1315))
-   Fixed `Simulation` and `model.new_copy` to fix a bug where changes to the model were overwritten ([#1278](https://github.com/pybamm-team/PyBaMM/pull/1278))

## Breaking changes

-   Removed `Simplification` class and `.simplify()` function ([#1369](https://github.com/pybamm-team/PyBaMM/pull/1369))
-   All example notebooks in PyBaMM's GitHub repository must now include the command `pybamm.print_citations()`, otherwise the tests will fail. This is to encourage people to use this command to cite the relevant papers ([#1340](https://github.com/pybamm-team/PyBaMM/pull/1340))
-   Notation has been homogenised to use positive and negative electrode (instead of cathode and anode). This applies to the parameter folders (now called `'positive_electrodes'` and `'negative_electrodes'`) and the options of `active_material` and `particle_cracking` submodels (now called `'positive'` and `'negative'`) ([#1337](https://github.com/pybamm-team/PyBaMM/pull/1337))
-   `Interpolant` now takes `x` and `y` instead of a single `data` entry ([#1312](https://github.com/pybamm-team/PyBaMM/pull/1312))
-   Boolean model options ('sei porosity change', 'convection') must now be given in string format ('true' or 'false' instead of True or False) ([#1280](https://github.com/pybamm-team/PyBaMM/pull/1280))
-   Operations such as `1*x` and `0+x` now directly return `x`. This can be bypassed by explicitly creating the binary operators, e.g. `pybamm.Multiplication(1, x)` ([#1252](https://github.com/pybamm-team/PyBaMM/pull/1252))
-   `'Cell capacity [A.h]'` has been renamed to `'Nominal cell capacity [A.h]'`. `'Cell capacity [A.h]'` will be deprecated in the next release. ([#1352](https://github.com/pybamm-team/PyBaMM/pull/1352))

# [v0.3.0](https://github.com/pybamm-team/PyBaMM/tree/v0.3.0) - 2020-12-01

This release introduces a new aging model for particle mechanics, a new reduced-order model (TSPMe), and a parameter set for A123 LFP cells. Additionally, there have been several backend optimizations to speed up model creation and solving, and other minor features and bug fixes.

## Features

-   Added a submodel for particle mechanics ([#1232](https://github.com/pybamm-team/PyBaMM/pull/1232))
-   Added a notebook on how to speed up the solver and handle instabilities ([#1223](https://github.com/pybamm-team/PyBaMM/pull/1223))
-   Improve string printing of `BinaryOperator`, `Function`, and `Concatenation` objects ([#1223](https://github.com/pybamm-team/PyBaMM/pull/1223))
-   Added `Solution.integration_time`, which is the time taken just by the integration subroutine, without extra setups ([#1223](https://github.com/pybamm-team/PyBaMM/pull/1223))
-   Added parameter set for an A123 LFP cell ([#1209](https://github.com/pybamm-team/PyBaMM/pull/1209))
-   Added variables related to equivalent circuit models ([#1204](https://github.com/pybamm-team/PyBaMM/pull/1204))
-   Added the `Integrated` electrolyte conductivity submodel ([#1188](https://github.com/pybamm-team/PyBaMM/pull/1188))
-   Added an example script to check conservation of lithium ([#1186](https://github.com/pybamm-team/PyBaMM/pull/1186))
-   Added `erf` and `erfc` functions ([#1184](https://github.com/pybamm-team/PyBaMM/pull/1184))

## Optimizations

-   Add (optional) smooth approximations for the `Minimum`, `Maximum`, `Heaviside`, and `AbsoluteValue` operators ([#1223](https://github.com/pybamm-team/PyBaMM/pull/1223))
-   Avoid unnecessary repeated computations in the solvers ([#1222](https://github.com/pybamm-team/PyBaMM/pull/1222))
-   Rewrite `Symbol.is_constant` to be more efficient ([#1222](https://github.com/pybamm-team/PyBaMM/pull/1222))
-   Cache shape and size calculations ([#1222](https://github.com/pybamm-team/PyBaMM/pull/1222))
-   Only instantiate the geometric, electrical and thermal parameter classes once ([#1222](https://github.com/pybamm-team/PyBaMM/pull/1222))

## Bug fixes

-   Quickplot now works when timescale or lengthscale is a function of an input parameter ([#1234](https://github.com/pybamm-team/PyBaMM/pull/1234))
-   Fix bug that was slowing down creation of the EC reaction SEI submodel ([#1227](https://github.com/pybamm-team/PyBaMM/pull/1227))
-   Add missing separator thermal parameters for the Ecker parameter set ([#1226](https://github.com/pybamm-team/PyBaMM/pull/1226))
-   Make sure simulation solves when evaluated timescale is a function of an input parameter ([#1218](https://github.com/pybamm-team/PyBaMM/pull/1218))
-   Raise error if saving to MATLAB with variable names that MATLAB can't read, and give option of providing alternative variable names ([#1206](https://github.com/pybamm-team/PyBaMM/pull/1206))
-   Raise error if the boundary condition at the origin in a spherical domain is other than no-flux ([#1175](https://github.com/pybamm-team/PyBaMM/pull/1175))
-   Fix boundary conditions at r = 0 for Creating Models notebooks ([#1173](https://github.com/pybamm-team/PyBaMM/pull/1173))

## Breaking changes

-    The parameters "Positive/Negative particle distribution in x" and "Positive/Negative surface area to volume ratio distribution in x" have been deprecated. Instead, users can provide "Positive/Negative particle radius [m]" and "Positive/Negative surface area to volume ratio [m-1]" directly as functions of through-cell position (x [m]) ([#1237](https://github.com/pybamm-team/PyBaMM/pull/1237))

# [v0.2.4](https://github.com/pybamm-team/PyBaMM/tree/v0.2.4) - 2020-09-07

This release adds new operators for more complex models, some basic sensitivity analysis, and a spectral volumes spatial method, as well as some small bug fixes.

## Features

-   Added variables which track the total amount of lithium in the system ([#1136](https://github.com/pybamm-team/PyBaMM/pull/1136))
-   Added `Upwind` and `Downwind` operators for convection ([#1134](https://github.com/pybamm-team/PyBaMM/pull/1134))
-   Added Getting Started notebook on solver options and changing the mesh. Also added a notebook detailing the different thermal options, and a notebook explaining the steps that occur behind the scenes in the `Simulation` class ([#1131](https://github.com/pybamm-team/PyBaMM/pull/1131))
-   Added particle submodel that use a polynomial approximation to the concentration within the electrode particles ([#1130](https://github.com/pybamm-team/PyBaMM/pull/1130))
-   Added `Modulo`, `Floor` and `Ceiling` operators ([#1121](https://github.com/pybamm-team/PyBaMM/pull/1121))
-   Added DFN model for a half cell ([#1121](https://github.com/pybamm-team/PyBaMM/pull/1121))
-   Automatically compute surface area to volume ratio based on particle shape for li-ion models ([#1120](https://github.com/pybamm-team/PyBaMM/pull/1120))
-   Added "R-averaged particle concentration" variables ([#1118](https://github.com/pybamm-team/PyBaMM/pull/1118))
-   Added support for sensitivity calculations to the casadi solver ([#1109](https://github.com/pybamm-team/PyBaMM/pull/1109))
-   Added support for index 1 semi-explicit dae equations and sensitivity calculations to JAX BDF solver ([#1107](https://github.com/pybamm-team/PyBaMM/pull/1107))
-   Allowed keyword arguments to be passed to `Simulation.plot()` ([#1099](https://github.com/pybamm-team/PyBaMM/pull/1099))
-   Added the Spectral Volumes spatial method and the submesh that it works with ([#900](https://github.com/pybamm-team/PyBaMM/pull/900))

## Bug fixes

-   Fixed bug where some parameters were not being set by the `EcReactionLimited` SEI model ([#1136](https://github.com/pybamm-team/PyBaMM/pull/1136))
-   Fixed bug on electrolyte potential for `BasicDFNHalfCell` ([#1133](https://github.com/pybamm-team/PyBaMM/pull/1133))
-   Fixed `r_average` to work with `SecondaryBroadcast` ([#1118](https://github.com/pybamm-team/PyBaMM/pull/1118))
-   Fixed finite volume discretisation of spherical integrals ([#1118](https://github.com/pybamm-team/PyBaMM/pull/1118))
-   `t_eval` now gets changed to a `linspace` if a list of length 2 is passed ([#1113](https://github.com/pybamm-team/PyBaMM/pull/1113))
-   Fixed bug when setting a function with an `InputParameter` ([#1111](https://github.com/pybamm-team/PyBaMM/pull/1111))

## Breaking changes

-   The "fast diffusion" particle option has been renamed "uniform profile" ([#1130](https://github.com/pybamm-team/PyBaMM/pull/1130))
-   The modules containing standard parameters are now classes so they can take options
(e.g. `standard_parameters_lithium_ion` is now `LithiumIonParameters`) ([#1120](https://github.com/pybamm-team/PyBaMM/pull/1120))
-   Renamed `quick_plot_vars` to `output_variables` in `Simulation` to be consistent with `QuickPlot`. Passing `quick_plot_vars` to `Simulation.plot()` has been deprecated and `output_variables` should be passed instead ([#1099](https://github.com/pybamm-team/PyBaMM/pull/1099))

# [v0.2.3](https://github.com/pybamm-team/PyBaMM/tree/v0.2.3) - 2020-07-01

This release enables the use of [Google Colab](https://colab.research.google.com/github/pybamm-team/PyBaMM/blob/main/) for running example notebooks, and adds some small new features and bug fixes.

## Features

-   Added JAX evaluator, and ODE solver ([#1038](https://github.com/pybamm-team/PyBaMM/pull/1038))
-   Reformatted Getting Started notebooks ([#1083](https://github.com/pybamm-team/PyBaMM/pull/1083))
-   Reformatted Landesfeind electrolytes ([#1064](https://github.com/pybamm-team/PyBaMM/pull/1064))
-   Adapted examples to be run in Google Colab ([#1061](https://github.com/pybamm-team/PyBaMM/pull/1061))
-   Added some new solvers for algebraic models ([#1059](https://github.com/pybamm-team/PyBaMM/pull/1059))
-   Added `length_scales` attribute to models ([#1058](https://github.com/pybamm-team/PyBaMM/pull/1058))
-   Added averaging in secondary dimensions ([#1057](https://github.com/pybamm-team/PyBaMM/pull/1057))
-   Added SEI reaction based on Yang et. al. 2017 and reduction in porosity ([#1009](https://github.com/pybamm-team/PyBaMM/issues/1009))

## Optimizations

-   Reformatted CasADi "safe" mode to deal with events better ([#1089](https://github.com/pybamm-team/PyBaMM/pull/1089))

## Bug fixes

-   Fixed a bug in `InterstitialDiffusionLimited` ([#1097](https://github.com/pybamm-team/PyBaMM/pull/1097))
-   Fixed `Simulation` to keep different copies of the model so that parameters can be changed between simulations ([#1090](https://github.com/pybamm-team/PyBaMM/pull/1090))
-   Fixed `model.new_copy()` to keep custom submodels ([#1090](https://github.com/pybamm-team/PyBaMM/pull/1090))
-   2D processed variables can now be evaluated at the domain boundaries ([#1088](https://github.com/pybamm-team/PyBaMM/pull/1088))
-   Update the default variable points to better capture behaviour in the solid particles in li-ion models ([#1081](https://github.com/pybamm-team/PyBaMM/pull/1081))
-   Fix `QuickPlot` to display variables discretised by FEM (in y-z) properly ([#1078](https://github.com/pybamm-team/PyBaMM/pull/1078))
-   Add length scales to `EffectiveResistance` models ([#1071](https://github.com/pybamm-team/PyBaMM/pull/1071))
-   Allowed for pybamm functions exp, sin, cos, sqrt to be used in expression trees that
    are converted to casadi format ([#1067](https://github.com/pybamm-team/PyBaMM/pull/1067))
-   Fix a bug where variables that depend on y and z were transposed in `QuickPlot` ([#1055](https://github.com/pybamm-team/PyBaMM/pull/1055))

## Breaking changes

-   `Simulation.specs` and `Simulation.set_defaults` have been deprecated. Users should create a new `Simulation` object for each different case instead ([#1090](https://github.com/pybamm-team/PyBaMM/pull/1090))
-   The solution times `t_eval` must now be provided to `Simulation.solve()` when not using an experiment or prescribing the current using drive cycle data ([#1086](https://github.com/pybamm-team/PyBaMM/pull/1086))

# [v0.2.2](https://github.com/pybamm-team/PyBaMM/tree/v0.2.2) - 2020-06-01

New SEI models, simplification of submodel structure, as well as optimisations and general bug fixes.

## Features

-   Reformatted `Geometry` and `Mesh` classes ([#1032](https://github.com/pybamm-team/PyBaMM/pull/1032))
-   Added arbitrary geometry to the lumped thermal model ([#718](https://github.com/pybamm-team/PyBaMM/issues/718))
-   Allowed `ProcessedVariable` to handle cases where `len(solution.t)=1` ([#1020](https://github.com/pybamm-team/PyBaMM/pull/1020))
-   Added `BackwardIndefiniteIntegral` symbol ([#1014](https://github.com/pybamm-team/PyBaMM/pull/1014))
-   Added `plot` and `plot2D` to enable easy plotting of `pybamm.Array` objects ([#1008](https://github.com/pybamm-team/PyBaMM/pull/1008))
-   Updated effective current collector models and added example notebook ([#1007](https://github.com/pybamm-team/PyBaMM/pull/1007))
-   Added SEI film resistance as an option ([#994](https://github.com/pybamm-team/PyBaMM/pull/994))
-   Added `parameters` attribute to `pybamm.BaseModel` and `pybamm.Geometry` that lists all of the required parameters ([#993](https://github.com/pybamm-team/PyBaMM/pull/993))
-   Added tab, edge, and surface cooling ([#965](https://github.com/pybamm-team/PyBaMM/pull/965))
-   Added functionality to solver to automatically discretise a 0D model ([#947](https://github.com/pybamm-team/PyBaMM/pull/947))
-   Added sensitivity to `CasadiAlgebraicSolver` ([#940](https://github.com/pybamm-team/PyBaMM/pull/940))
-   Added `ProcessedSymbolicVariable` class, which can handle symbolic variables (i.e. variables for which the inputs are symbolic) ([#940](https://github.com/pybamm-team/PyBaMM/pull/940))
-   Made `QuickPlot` compatible with Google Colab ([#935](https://github.com/pybamm-team/PyBaMM/pull/935))
-   Added `BasicFull` model for lead-acid ([#932](https://github.com/pybamm-team/PyBaMM/pull/932))
-   Added 'arctan' function  ([#973](https://github.com/pybamm-team/PyBaMM/pull/973))

## Optimizations

-   Implementing the use of GitHub Actions for CI ([#855](https://github.com/pybamm-team/PyBaMM/pull/855))
-   Changed default solver for DAE models to `CasadiSolver` ([#978](https://github.com/pybamm-team/PyBaMM/pull/978))
-   Added some extra simplifications to the expression tree ([#971](https://github.com/pybamm-team/PyBaMM/pull/971))
-   Changed the behaviour of "safe" mode in `CasadiSolver` ([#956](https://github.com/pybamm-team/PyBaMM/pull/956))
-   Sped up model building ([#927](https://github.com/pybamm-team/PyBaMM/pull/927))
-   Changed default solver for lead-acid to `CasadiSolver` ([#927](https://github.com/pybamm-team/PyBaMM/pull/927))

## Bug fixes

-   Fix a bug where slider plots do not update properly in notebooks ([#1041](https://github.com/pybamm-team/PyBaMM/pull/1041))
-   Fix storing and plotting external variables in the solution ([#1026](https://github.com/pybamm-team/PyBaMM/pull/1026))
-   Fix running a simulation with a model that is already discretized ([#1025](https://github.com/pybamm-team/PyBaMM/pull/1025))
-   Fix CI not triggering for PR. ([#1013](https://github.com/pybamm-team/PyBaMM/pull/1013))
-   Fix schedule testing running too often. ([#1010](https://github.com/pybamm-team/PyBaMM/pull/1010))
-   Fix doctests failing due to mismatch in unsorted output.([#990](https://github.com/pybamm-team/PyBaMM/pull/990))
-   Added extra checks when creating a model, for clearer errors ([#971](https://github.com/pybamm-team/PyBaMM/pull/971))
-   Fixed `Interpolant` ids to allow processing ([#962](https://github.com/pybamm-team/PyBaMM/pull/962))
-   Fixed a bug in the initial conditions of the potential pair model ([#954](https://github.com/pybamm-team/PyBaMM/pull/954))
-   Changed simulation attributes to assign copies rather than the objects themselves ([#952](https://github.com/pybamm-team/PyBaMM/pull/952))
-   Added default values to base model so that it works with the `Simulation` class ([#952](https://github.com/pybamm-team/PyBaMM/pull/952))
-   Fixed solver to recompute initial conditions when inputs are changed ([#951](https://github.com/pybamm-team/PyBaMM/pull/951))
-   Reformatted thermal submodels ([#938](https://github.com/pybamm-team/PyBaMM/pull/938))
-   Reformatted electrolyte submodels ([#927](https://github.com/pybamm-team/PyBaMM/pull/927))
-   Reformatted convection submodels ([#635](https://github.com/pybamm-team/PyBaMM/pull/635))

## Breaking changes

-   Geometry should no longer be given keys 'primary' or 'secondary' ([#1032](https://github.com/pybamm-team/PyBaMM/pull/1032))
-   Calls to `ProcessedVariable` objects are now made using dimensional time and space ([#1028](https://github.com/pybamm-team/PyBaMM/pull/1028))
-   For variables discretised using finite elements the result returned by calling `ProcessedVariable` is now transposed ([#1020](https://github.com/pybamm-team/PyBaMM/pull/1020))
-   Renamed "surface area density" to "surface area to volume ratio" ([#975](https://github.com/pybamm-team/PyBaMM/pull/975))
-   Replaced "reaction rate" with "exchange-current density" ([#975](https://github.com/pybamm-team/PyBaMM/pull/975))
-   Changed the implementation of reactions in submodels ([#948](https://github.com/pybamm-team/PyBaMM/pull/948))
-   Removed some inputs like `T_inf`, `R_g` and activation energies to some of the standard function parameters. This is because each of those inputs is specific to a particular function (e.g. the reference temperature at which the function was measured). To change a property such as the activation energy, users should create a new function, specifying the relevant property as a `Parameter` or `InputParameter` ([#942](https://github.com/pybamm-team/PyBaMM/pull/942))
-   The thermal option 'xyz-lumped' has been removed. The option 'thermal current collector' has also been removed ([#938](https://github.com/pybamm-team/PyBaMM/pull/938))
-   The 'C-rate' parameter has been deprecated. Use 'Current function [A]' instead. The cell capacity can be accessed as 'Cell capacity [A.h]', and used to calculate current from C-rate ([#952](https://github.com/pybamm-team/PyBaMM/pull/952))

# [v0.2.1](https://github.com/pybamm-team/PyBaMM/tree/v0.2.1) - 2020-03-31

New expression tree node types, models, parameter sets and solvers, as well as general bug fixes and new examples.

## Features

-   Store variable slices in model for inspection ([#925](https://github.com/pybamm-team/PyBaMM/pull/925))
-   Added LiNiCoO2 parameter set from Ecker et. al. ([#922](https://github.com/pybamm-team/PyBaMM/pull/922))
-   Made t_plus (optionally) a function of electrolyte concentration, and added (1 + dlnf/dlnc) to models ([#921](https://github.com/pybamm-team/PyBaMM/pull/921))
-   Added `DummySolver` for empty models ([#915](https://github.com/pybamm-team/PyBaMM/pull/915))
-   Added functionality to broadcast to edges ([#891](https://github.com/pybamm-team/PyBaMM/pull/891))
-   Reformatted and cleaned up `QuickPlot` ([#886](https://github.com/pybamm-team/PyBaMM/pull/886))
-   Added thermal effects to lead-acid models ([#885](https://github.com/pybamm-team/PyBaMM/pull/885))
-   Added a helper function for info on function parameters ([#881](https://github.com/pybamm-team/PyBaMM/pull/881))
-   Added additional notebooks showing how to create and compare models ([#877](https://github.com/pybamm-team/PyBaMM/pull/877))
-   Added `Minimum`, `Maximum` and `Sign` operators
    ([#876](https://github.com/pybamm-team/PyBaMM/pull/876))
-   Added a search feature to `FuzzyDict` ([#875](https://github.com/pybamm-team/PyBaMM/pull/875))
-   Add ambient temperature as a function of time ([#872](https://github.com/pybamm-team/PyBaMM/pull/872))
-   Added `CasadiAlgebraicSolver` for solving algebraic systems with CasADi ([#868](https://github.com/pybamm-team/PyBaMM/pull/868))
-   Added electrolyte functions from Landesfeind ([#860](https://github.com/pybamm-team/PyBaMM/pull/860))
-   Add new symbols `VariableDot`, representing the derivative of a variable wrt time,
    and `StateVectorDot`, representing the derivative of a state vector wrt time
    ([#858](https://github.com/pybamm-team/PyBaMM/issues/858))

## Bug fixes

-   Filter out discontinuities that occur after solve times
    ([#941](https://github.com/pybamm-team/PyBaMM/pull/945))
-   Fixed tight layout for QuickPlot in jupyter notebooks ([#930](https://github.com/pybamm-team/PyBaMM/pull/930))
-   Fixed bug raised if function returns a scalar ([#919](https://github.com/pybamm-team/PyBaMM/pull/919))
-   Fixed event handling in `ScipySolver` ([#905](https://github.com/pybamm-team/PyBaMM/pull/905))
-   Made input handling clearer in solvers ([#905](https://github.com/pybamm-team/PyBaMM/pull/905))
-   Updated Getting started notebook 2 ([#903](https://github.com/pybamm-team/PyBaMM/pull/903))
-   Reformatted external circuit submodels ([#879](https://github.com/pybamm-team/PyBaMM/pull/879))
-   Some bug fixes to generalize specifying models that aren't battery models, see [#846](https://github.com/pybamm-team/PyBaMM/issues/846)
-   Reformatted interface submodels to be more readable ([#866](https://github.com/pybamm-team/PyBaMM/pull/866))
-   Removed double-counted "number of electrodes connected in parallel" from simulation ([#864](https://github.com/pybamm-team/PyBaMM/pull/864))

## Breaking changes

-   Changed keyword argument `u` for inputs (when evaluating an object) to `inputs` ([#905](https://github.com/pybamm-team/PyBaMM/pull/905))
-   Removed "set external temperature" and "set external potential" options. Use "external submodels" option instead ([#862](https://github.com/pybamm-team/PyBaMM/pull/862))

# [v0.2.0](https://github.com/pybamm-team/PyBaMM/tree/v0.2.0) - 2020-02-26

This release introduces many new features and optimizations. All models can now be solved using the pip installation - in particular, the DFN can be solved in around 0.1s. Other highlights include an improved user interface, simulations of experimental protocols (GITT, CCCV, etc), new parameter sets for NCA and LGM50, drive cycles, "input parameters" and "external variables" for quickly solving models with different parameter values and coupling with external software, and general bug fixes and optimizations.

## Features

-   Added LG M50 parameter set from Chen 2020 ([#854](https://github.com/pybamm-team/PyBaMM/pull/854))
-   Changed rootfinding algorithm to CasADi, scipy.optimize.root still accessible as an option ([#844](https://github.com/pybamm-team/PyBaMM/pull/844))
-   Added capacitance effects to lithium-ion models ([#842](https://github.com/pybamm-team/PyBaMM/pull/842))
-   Added NCA parameter set ([#824](https://github.com/pybamm-team/PyBaMM/pull/824))
-   Added functionality to `Solution` that automatically gets `t_eval` from the data when simulating drive cycles and performs checks to ensure the output has the required resolution to accurately capture the input current ([#819](https://github.com/pybamm-team/PyBaMM/pull/819))
-   Added `Citations` object to print references when specific functionality is used ([#818](https://github.com/pybamm-team/PyBaMM/pull/818))
-   Updated `Solution` to allow exporting to matlab and csv formats ([#811](https://github.com/pybamm-team/PyBaMM/pull/811))
-   Allow porosity to vary in space ([#809](https://github.com/pybamm-team/PyBaMM/pull/809))
-   Added functionality to solve DAE models with non-smooth current inputs ([#808](https://github.com/pybamm-team/PyBaMM/pull/808))
-   Added functionality to simulate experiments and testing protocols ([#807](https://github.com/pybamm-team/PyBaMM/pull/807))
-   Added fuzzy string matching for parameters and variables ([#796](https://github.com/pybamm-team/PyBaMM/pull/796))
-   Changed ParameterValues to raise an error when a parameter that wasn't previously defined is updated ([#796](https://github.com/pybamm-team/PyBaMM/pull/796))
-   Added some basic models (BasicSPM and BasicDFN) in order to clearly demonstrate the PyBaMM model structure for battery models ([#795](https://github.com/pybamm-team/PyBaMM/pull/795))
-   Allow initial conditions in the particle to depend on x ([#786](https://github.com/pybamm-team/PyBaMM/pull/786))
-   Added the harmonic mean to the Finite Volume method, which is now used when computing fluxes ([#783](https://github.com/pybamm-team/PyBaMM/pull/783))
-   Refactored `Solution` to make it a dictionary that contains all of the solution variables. This automatically creates `ProcessedVariable` objects when required, so that the solution can be obtained much more easily. ([#781](https://github.com/pybamm-team/PyBaMM/pull/781))
-   Added notebook to explain broadcasts ([#776](https://github.com/pybamm-team/PyBaMM/pull/776))
-   Added a step to discretisation that automatically compute the inverse of the mass matrix of the differential part of the problem so that the underlying DAEs can be provided in semi-explicit form, as required by the CasADi solver ([#769](https://github.com/pybamm-team/PyBaMM/pull/769))
-   Added the gradient operation for the Finite Element Method ([#767](https://github.com/pybamm-team/PyBaMM/pull/767))
-   Added `InputParameter` node for quickly changing parameter values ([#752](https://github.com/pybamm-team/PyBaMM/pull/752))
-   Added submodels for operating modes other than current-controlled ([#751](https://github.com/pybamm-team/PyBaMM/pull/751))
-   Changed finite volume discretisation to use exact values provided by Neumann boundary conditions when computing the gradient instead of adding ghost nodes([#748](https://github.com/pybamm-team/PyBaMM/pull/748))
-   Added optional R(x) distribution in particle models ([#745](https://github.com/pybamm-team/PyBaMM/pull/745))
-   Generalized importing of external variables ([#728](https://github.com/pybamm-team/PyBaMM/pull/728))
-   Separated active and inactive material volume fractions ([#726](https://github.com/pybamm-team/PyBaMM/pull/726))
-   Added submodels for tortuosity ([#726](https://github.com/pybamm-team/PyBaMM/pull/726))
-   Simplified the interface for setting current functions ([#723](https://github.com/pybamm-team/PyBaMM/pull/723))
-   Added Heaviside operator ([#723](https://github.com/pybamm-team/PyBaMM/pull/723))
-   New extrapolation methods ([#707](https://github.com/pybamm-team/PyBaMM/pull/707))
-   Added some "Getting Started" documentation ([#703](https://github.com/pybamm-team/PyBaMM/pull/703))
-   Allow abs tolerance to be set by variable for IDA KLU solver ([#700](https://github.com/pybamm-team/PyBaMM/pull/700))
-   Added Simulation class ([#693](https://github.com/pybamm-team/PyBaMM/pull/693)) with load/save functionality ([#732](https://github.com/pybamm-team/PyBaMM/pull/732))
-   Added interface to CasADi solver ([#687](https://github.com/pybamm-team/PyBaMM/pull/687), [#691](https://github.com/pybamm-team/PyBaMM/pull/691), [#714](https://github.com/pybamm-team/PyBaMM/pull/714)). This makes the SUNDIALS DAE solvers (Scikits and KLU) truly optional (though IDA KLU is recommended for solving the DFN).
-   Added option to use CasADi's Algorithmic Differentiation framework to calculate Jacobians ([#687](https://github.com/pybamm-team/PyBaMM/pull/687))
-   Added method to evaluate parameters more easily ([#669](https://github.com/pybamm-team/PyBaMM/pull/669))
-   Added `Jacobian` class to reuse known Jacobians of expressions ([#665](https://github.com/pybamm-team/PyBaMM/pull/670))
-   Added `Interpolant` class to interpolate experimental data (e.g. OCP curves) ([#661](https://github.com/pybamm-team/PyBaMM/pull/661))
-   Added interface (via pybind11) to sundials with the IDA KLU sparse linear solver ([#657](https://github.com/pybamm-team/PyBaMM/pull/657))
-   Allowed parameters to be set by material or by specifying a particular paper ([#647](https://github.com/pybamm-team/PyBaMM/pull/647))
-   Set relative and absolute tolerances independently in solvers ([#645](https://github.com/pybamm-team/PyBaMM/pull/645))
-   Added basic method to allow (a part of) the State Vector to be updated with results obtained from another solution or package ([#624](https://github.com/pybamm-team/PyBaMM/pull/624))
-   Added some non-uniform meshes in 1D and 2D ([#617](https://github.com/pybamm-team/PyBaMM/pull/617))

## Optimizations

-   Now simplifying objects that are constant as soon as they are created ([#801](https://github.com/pybamm-team/PyBaMM/pull/801))
-   Simplified solver interface ([#800](https://github.com/pybamm-team/PyBaMM/pull/800))
-   Added caching for shape evaluation, used during discretisation ([#780](https://github.com/pybamm-team/PyBaMM/pull/780))
-   Added an option to skip model checks during discretisation, which could be slow for large models ([#739](https://github.com/pybamm-team/PyBaMM/pull/739))
-   Use CasADi's automatic differentation algorithms by default when solving a model ([#714](https://github.com/pybamm-team/PyBaMM/pull/714))
-   Avoid re-checking size when making a copy of an `Index` object ([#656](https://github.com/pybamm-team/PyBaMM/pull/656))
-   Avoid recalculating `_evaluation_array` when making a copy of a `StateVector` object ([#653](https://github.com/pybamm-team/PyBaMM/pull/653))

## Bug fixes

-   Fixed a bug where current loaded from data was incorrectly scaled with the cell capacity ([#852](https://github.com/pybamm-team/PyBaMM/pull/852))
-   Moved evaluation of initial conditions to solver ([#839](https://github.com/pybamm-team/PyBaMM/pull/839))
-   Fixed a bug where the first line of the data wasn't loaded when parameters are loaded from data ([#819](https://github.com/pybamm-team/PyBaMM/pull/819))
-   Made `graphviz` an optional dependency ([#810](https://github.com/pybamm-team/PyBaMM/pull/810))
-   Fixed examples to run with basic pip installation ([#800](https://github.com/pybamm-team/PyBaMM/pull/800))
-   Added events for CasADi solver when stepping ([#800](https://github.com/pybamm-team/PyBaMM/pull/800))
-   Improved implementation of broadcasts ([#776](https://github.com/pybamm-team/PyBaMM/pull/776))
-   Fixed a bug which meant that the Ohmic heating in the current collectors was incorrect if using the Finite Element Method ([#767](https://github.com/pybamm-team/PyBaMM/pull/767))
-   Improved automatic broadcasting ([#747](https://github.com/pybamm-team/PyBaMM/pull/747))
-   Fixed bug with wrong temperature in initial conditions ([#737](https://github.com/pybamm-team/PyBaMM/pull/737))
-   Improved flexibility of parameter values so that parameters (such as diffusivity or current) can be set as functions or scalars ([#723](https://github.com/pybamm-team/PyBaMM/pull/723))
-   Fixed a bug where boundary conditions were sometimes handled incorrectly in 1+1D models ([#713](https://github.com/pybamm-team/PyBaMM/pull/713))
-   Corrected a sign error in Dirichlet boundary conditions in the Finite Element Method ([#706](https://github.com/pybamm-team/PyBaMM/pull/706))
-   Passed the correct dimensional temperature to open circuit potential ([#702](https://github.com/pybamm-team/PyBaMM/pull/702))
-   Added missing temperature dependence in electrolyte and interface submodels ([#698](https://github.com/pybamm-team/PyBaMM/pull/698))
-   Fixed differentiation of functions that have more than one argument ([#687](https://github.com/pybamm-team/PyBaMM/pull/687))
-   Added warning if `ProcessedVariable` is called outside its interpolation range ([#681](https://github.com/pybamm-team/PyBaMM/pull/681))
-   Updated installation instructions for Mac OS ([#680](https://github.com/pybamm-team/PyBaMM/pull/680))
-   Improved the way `ProcessedVariable` objects are created in higher dimensions ([#581](https://github.com/pybamm-team/PyBaMM/pull/581))

## Breaking changes

-   Time for solver should now be given in seconds ([#832](https://github.com/pybamm-team/PyBaMM/pull/832))
-   Model events are now represented as a list of `pybamm.Event` ([#759](https://github.com/pybamm-team/PyBaMM/issues/759)
-   Removed `ParameterValues.update_model`, whose functionality is now replaced by `InputParameter` ([#801](https://github.com/pybamm-team/PyBaMM/pull/801))
-   Removed `Outer` and `Kron` nodes as no longer used ([#777](https://github.com/pybamm-team/PyBaMM/pull/777))
-   Moved `results` to separate repositories ([#761](https://github.com/pybamm-team/PyBaMM/pull/761))
-   The parameters "Bruggeman coefficient" must now be specified separately as "Bruggeman coefficient (electrolyte)" and "Bruggeman coefficient (electrode)"
-   The current classes (`GetConstantCurrent`, `GetUserCurrent` and `GetUserData`) have now been removed. Please refer to the [`change-input-current` notebook](https://github.com/pybamm-team/PyBaMM/blob/main/examples/notebooks/change-input-current.ipynb) for information on how to specify an input current
-   Parameter functions must now use pybamm functions instead of numpy functions (e.g. `pybamm.exp` instead of `numpy.exp`), as these are then used to construct the expression tree directly. Generally, pybamm syntax follows numpy syntax; please get in touch if a function you need is missing.
-   The current must now be updated by changing "Current function [A]" or "C-rate" instead of "Typical current [A]"


# [v0.1.0](https://github.com/pybamm-team/PyBaMM/tree/v0.1.0) - 2019-10-08

This is the first official version of PyBaMM.
Please note that PyBaMM in still under active development, and so the API may change in the future.

## Features

### Models

#### Lithium-ion

- Single Particle Model (SPM)
- Single Particle Model with electrolyte (SPMe)
- Doyle-Fuller-Newman (DFN) model

with the following optional physics:

- Thermal effects
- Fast diffusion in particles
- 2+1D (pouch cell)

#### Lead-acid

- Leading-Order Quasi-Static model
- First-Order Quasi-Static model
- Composite model
- Full model

with the following optional physics:

- Hydrolysis side reaction
- Capacitance effects
- 2+1D


### Spatial discretisations

- Finite Volume (1D only)
- Finite Element (scikit, 2D only)

### Solvers

- Scipy
- Scikits ODE
- Scikits DAE
- IDA KLU sparse linear solver (Sundials)
- Algebraic (root-finding)<|MERGE_RESOLUTION|>--- conflicted
+++ resolved
@@ -2,10 +2,6 @@
 
 ## Features
 
-<<<<<<< HEAD
--   Added submodels for interface utilisation ([#1821](https://github.com/pybamm-team/PyBaMM/pull/1821))
--   The name of a parameter set can be passed to `ParameterValues` as a string, e.g. `ParameterValues("Chen2020")` ([#1822](https://github.com/pybamm-team/PyBaMM/pull/1822))
-=======
 -   Added cylindrical geometry and finite volume method ([#1824](https://github.com/pybamm-team/PyBaMM/pull/1824))
 
 ## Bug fixes
@@ -20,7 +16,6 @@
 
 -   The name of a parameter set can be passed to `ParameterValues` as a string, e.g. `ParameterValues("Chen2020")` ([#1822](https://github.com/pybamm-team/PyBaMM/pull/1822))
 -   Added submodels for interface utilisation ([#1821](https://github.com/pybamm-team/PyBaMM/pull/1821))
->>>>>>> 5a359105
 -   Reformatted SEI growth models into a single submodel with conditionals ([#1808](https://github.com/pybamm-team/PyBaMM/pull/1808))
 -   Stress-induced diffusion is now a separate model option instead of being automatically included when using the particle mechanics submodels ([#1797](https://github.com/pybamm-team/PyBaMM/pull/1797))
 -   `Experiment`s with drive cycles can be solved ([#1793](https://github.com/pybamm-team/PyBaMM/pull/1793))
