# [Unreleased](https://github.com/pybamm-team/PyBaMM/)

<<<<<<< HEAD
## Features

- If a solution contains cycles and steps, the cycle number and step number are now saved when `solution.save_data()` is called ([#2931](https://github.com/pybamm-team/PyBaMM/pull/2931))
=======
## Optimizations

- Update Jax (0.4.8) and JaxLib (0.4.7) compatibility ([#2927](https://github.com/pybamm-team/PyBaMM/pull/2927))
>>>>>>> 617dc3b3

## Bug fixes

- Remove brew install for Mac from the recommended developer installation options for SUNDIALS ([#2925](https://github.com/pybamm-team/PyBaMM/pull/2925))

# [v23.4.1](https://github.com/pybamm-team/PyBaMM/tree/v23.4) - 2023-05-01

## Bug fixes

- Fixed a performance regression introduced by citation tags ([#2862](https://github.com/pybamm-team/PyBaMM/pull/2862)). Citations tags functionality is removed for now.

# [v23.4](https://github.com/pybamm-team/PyBaMM/tree/v23.4) - 2023-04-30

## Features

- Added verbose logging to `pybamm.print_citations()` and citation tags for the `pybamm.Citations` class so that users can now see where the citations were registered when running simulations ([#2862](https://github.com/pybamm-team/PyBaMM/pull/2862))
- PyBaMM is now natively supported on Apple silicon chips (`M1/M2`) ([#2435](https://github.com/pybamm-team/PyBaMM/pull/2435))
- PyBaMM is now supported on Python `3.10` and `3.11` ([#2435](https://github.com/pybamm-team/PyBaMM/pull/2435))
- Updated to casadi 3.6, which required some changes to the casadi integrator. ([#2859](https://github.com/pybamm-team/PyBaMM/pull/2859))

## Optimizations

- Fixed deprecated `interp2d` method by switching to `xarray.DataArray` as the backend for `ProcessedVariable` ([#2907](https://github.com/pybamm-team/PyBaMM/pull/2907))

## Bug fixes

- Parameter sets can now contain the key "chemistry", and will ignore its value (this previously would give errors in some cases) ([#2901](https://github.com/pybamm-team/PyBaMM/pull/2901))
- Fixed a bug in the discretisation of initial conditions of a scaled variable ([#2856](https://github.com/pybamm-team/PyBaMM/pull/2856))
- Fixed keyerror on "all" when getting sensitivities from IDAKLU solver([#2883](https://github.com/pybamm-team/PyBaMM/pull/2883))

## Breaking changes

- Made `Jupyter` a development only dependency. Now `Jupyter` would not be a required dependency for users while installing `PyBaMM`. ([#2846](https://github.com/pybamm-team/PyBaMM/pull/2846))

# [v23.3](https://github.com/pybamm-team/PyBaMM/tree/v23.3) - 2023-03-31

## Features

- Added option to limit the number of integrators stored in CasadiSolver, which is particularly relevant when running simulations back-to-back [#2823](https://github.com/pybamm-team/PyBaMM/pull/2823)
- Added new variables, related to electrode balance, for the `ElectrodeSOH` model ([#2807](https://github.com/pybamm-team/PyBaMM/pull/2807))
- Added method to calculate maximum theoretical energy. ([#2777](https://github.com/pybamm-team/PyBaMM/pull/2777)) and add to summary variables ([#2781](https://github.com/pybamm-team/PyBaMM/pull/2781))
- Renamed "Terminal voltage [V]" to just "Voltage [V]". "Terminal voltage [V]" can still be used and will return the same value as "Voltage [V]". ([#2740](https://github.com/pybamm-team/PyBaMM/pull/2740))
- Added "Negative electrode surface potential difference at separator interface [V]", which is the value of the surface potential difference (`phi_s - phi_e`) at the anode/separator interface, commonly controlled in fast-charging algorithms to avoid plating. Also added "Positive electrode surface potential difference at separator interface [V]". ([#2740](https://github.com/pybamm-team/PyBaMM/pull/2740))
- Added "Bulk open-circuit voltage [V]", which is the open-circuit voltage as calculated from the bulk particle concentrations. The old variable "Measured open circuit voltage [V]", which referred to the open-circuit potential as calculated from the surface particle concentrations, has been renamed to "Surface open-circuit voltage [V]". ([#2740](https://github.com/pybamm-team/PyBaMM/pull/2740)) "Bulk open-circuit voltage [V]" was briefly named "Open-circuit voltage [V]", but this was changed in ([#2845](https://github.com/pybamm-team/PyBaMM/pull/2845))
- Added an example for `plot_voltage_components`, explaining what the different voltage components are. ([#2740](https://github.com/pybamm-team/PyBaMM/pull/2740))

## Bug fixes

- Fix non-deteministic outcome of some tests in the test suite ([#2844](https://github.com/pybamm-team/PyBaMM/pull/2844))
- Fixed excessive RAM consumption when running multiple simulations ([#2823](https://github.com/pybamm-team/PyBaMM/pull/2823))
- Fixed use of last_state as starting_solution in Simulation.solve() ([#2822](https://github.com/pybamm-team/PyBaMM/pull/2822))
- Fixed a bug where variable bounds could not contain `InputParameters` ([#2795](https://github.com/pybamm-team/PyBaMM/pull/2795))
- Improved `model.latexify()` to have a cleaner and more readable output ([#2764](https://github.com/pybamm-team/PyBaMM/pull/2764))
- Fixed electrolyte conservation in the case of concentration-dependent transference number ([#2758](https://github.com/pybamm-team/PyBaMM/pull/2758))
- Fixed `plot_voltage_components` so that the sum of overpotentials is now equal to the voltage ([#2740](https://github.com/pybamm-team/PyBaMM/pull/2740))

## Optimizations

- Migrated to [Lychee](https://github.com/lycheeverse/lychee-action) workflow for checking URLs ([#2734](https://github.com/pybamm-team/PyBaMM/pull/2734))

## Breaking changes

- `ElectrodeSOH.solve` now returns a `{str: float}` dict instead of a `pybamm.Solution` object (to avoid having to do `.data[0]` every time). In any code that uses `sol = ElectrodeSOH.solve()`, `sol[key].data[0]` should be replaced with `sol[key]`. ([#2779](https://github.com/pybamm-team/PyBaMM/pull/2779))
- Removed "... cation signed stoichiometry" and "... electrons in reaction" parameters, they are now hardcoded. ([#2778](https://github.com/pybamm-team/PyBaMM/pull/2778))
- When using `solver.step()`, the first time point in the step is shifted by `pybamm.settings.step_start_offset` (default 1 ns) to avoid having duplicate times in the solution steps from the end of one step and the start of the next. ([#2773](https://github.com/pybamm-team/PyBaMM/pull/2773))
- Renamed "Measured open circuit voltage [V]" to "Surface open-circuit voltage [V]". This variable was calculated from surface particle concentrations, and hence "hid" the overpotential from particle gradients. The new variable "Bulk open-circuit voltage [V]" is calculated from bulk particle concentrations instead. ([#2740](https://github.com/pybamm-team/PyBaMM/pull/2740))
- Renamed all references to "open circuit" to be "open-circuit" instead. ([#2740](https://github.com/pybamm-team/PyBaMM/pull/2740))
- Renamed parameter "1 + dlnf/dlnc" to "Thermodynamic factor". ([#2727](https://github.com/pybamm-team/PyBaMM/pull/2727))
- All PyBaMM models are now dimensional. This has been benchmarked against dimensionless models and found to give around the same solve time. Implementing dimensional models greatly reduces the barrier to entry for adding new models. However, this comes with several breaking changes: (i) the `timescale` and `length_scales` attributes of a model have been removed (they are no longer needed) (ii) several dimensionless variables are no longer defined, but the corresponding dimensional variables can still be accessed by adding the units to the name (iii) some parameters used only for non-dimensionalization, such as "Typical current [A]", have been removed ([#2419](https://github.com/pybamm-team/PyBaMM/pull/2419))

# [v23.2](https://github.com/pybamm-team/PyBaMM/tree/v23.2) - 2023-02-28

## Features

- Added an option for using a banded jacobian and sundials banded solvers for the IDAKLU solve ([#2677](https://github.com/pybamm-team/PyBaMM/pull/2677))
- The "particle size" option can now be a tuple to allow different behaviour in each electrode ([#2672](https://github.com/pybamm-team/PyBaMM/pull/2672)).
- Added temperature control to experiment class. ([#2518](https://github.com/pybamm-team/PyBaMM/pull/2518))

## Bug fixes

- Fixed current_sigmoid_ocp to be valid for both electrodes ([#2719](https://github.com/pybamm-team/PyBaMM/pull/2719)).
- Fixed the length scaling for the first dimension of r-R plots ([#2663](https://github.com/pybamm-team/PyBaMM/pull/2663)).

# [v23.1](https://github.com/pybamm-team/PyBaMM/tree/v23.1) - 2023-01-31

## Features

- Changed linting from `flake8` to `ruff` ([#2630](https://github.com/pybamm-team/PyBaMM/pull/2630)).
- Changed docs theme to pydata theme and start to improve docs in general ([#2618](https://github.com/pybamm-team/PyBaMM/pull/2618)).
- New `contact resistance` option, new parameter `Contact resistance [Ohm]` and new variable `Contact overpotential [V]` ([#2598](https://github.com/pybamm-team/PyBaMM/pull/2598)).
- Steps in `Experiment` can now be tagged and cycle numbers be searched based on those tags ([#2593](https://github.com/pybamm-team/PyBaMM/pull/2593)).

## Bug fixes

- Fixed a bug where the solid phase conductivity was double-corrected for tortuosity when loading parameters from a BPX file ([#2638](https://github.com/pybamm-team/PyBaMM/pull/2638)).
- Changed termination from "success" to "final time" for algebraic solvers to match ODE/DAE solvers ([#2613](https://github.com/pybamm-team/PyBaMM/pull/2613)).

# [v22.12](https://github.com/pybamm-team/PyBaMM/tree/v22.12) - 2022-12-31

## Features

- Added functionality to create `pybamm.ParameterValues` from a [BPX standard](https://github.com/pybamm-team/BPX) JSON file ([#2555](https://github.com/pybamm-team/PyBaMM/pull/2555)).
- Allow the option "surface form" to be "differential" in the `MPM` ([#2533](https://github.com/pybamm-team/PyBaMM/pull/2533))
- Added variables "Loss of lithium due to loss of active material in negative/positive electrode [mol]". These should be included in the calculation of "total lithium in system" to make sure that lithium is truly conserved. ([#2529](https://github.com/pybamm-team/PyBaMM/pull/2529))
- `initial_soc` can now be a string "x V", in which case the simulation is initialized to start from that voltage ([#2508](https://github.com/pybamm-team/PyBaMM/pull/2508))
- The `ElectrodeSOH` solver can now calculate electrode balance based on a target "cell capacity" (requires cell capacity "Q" as input), as well as the default "cyclable cell capacity" (requires cyclable lithium capacity "Q_Li" as input). Use the keyword argument `known_value` to control which is used. ([#2508](https://github.com/pybamm-team/PyBaMM/pull/2508))

## Bug fixes

- Allow models that subclass `BaseBatteryModel` to use custom options classes ([#2571](https://github.com/pybamm-team/PyBaMM/pull/2571))
- Fixed bug with `EntryPoints` in Spyder IDE ([#2584](https://github.com/pybamm-team/PyBaMM/pull/2584))
- Fixed electrolyte conservation when options {"surface form": "algebraic"} are used
- Fixed "constant concentration" electrolyte model so that "porosity times concentration" is conserved when porosity changes ([#2529](https://github.com/pybamm-team/PyBaMM/pull/2529))
- Fix installation on `Google Colab` (`pybtex` and `Colab` issue) ([#2526](https://github.com/pybamm-team/PyBaMM/pull/2526))

## Breaking changes

- Renamed "Negative/Positive electrode SOC" to "Negative/Positive electrode stoichiometry" to avoid confusion with cell SOC ([#2529](https://github.com/pybamm-team/PyBaMM/pull/2529))
- Removed external variables and submodels. InputParameter should now be used in all cases ([#2502](https://github.com/pybamm-team/PyBaMM/pull/2502))
- Trying to use a solver to solve multiple models results in a RuntimeError exception ([#2481](https://github.com/pybamm-team/PyBaMM/pull/2481))
- Inputs for the `ElectrodeSOH` solver are now (i) "Q_Li", the total cyclable capacity of lithium in the electrodes (previously "n_Li", the total number of moles, n_Li = 3600/F \* Q_Li) (ii) "Q_n", the capacity of the negative electrode (previously "C_n"), and "Q_p", the capacity of the positive electrode (previously "C_p") ([#2508](https://github.com/pybamm-team/PyBaMM/pull/2508))

# [v22.11.1](https://github.com/pybamm-team/PyBaMM/tree/v22.11.1) - 2022-12-13

## Bug fixes

- Fixed installation on Google Colab (`pybtex` issues) ([#2547](https://github.com/pybamm-team/PyBaMM/pull/2547/files))

# [v22.11](https://github.com/pybamm-team/PyBaMM/tree/v22.11) - 2022-11-30

## Features

- Updated parameter sets so that interpolants are created explicitly in the parameter set python file. This does not change functionality but allows finer control, e.g. specifying a "cubic" interpolator instead of the default "linear" ([#2510](https://github.com/pybamm-team/PyBaMM/pull/2510))
- Equivalent circuit models ([#2478](https://github.com/pybamm-team/PyBaMM/pull/2478))
- New Idaklu solver options for jacobian type and linear solver, support Sundials v6 ([#2444](https://github.com/pybamm-team/PyBaMM/pull/2444))
- Added `scale` and `reference` attributes to `Variable` objects, which can be use to make the ODE/DAE solver better conditioned ([#2440](https://github.com/pybamm-team/PyBaMM/pull/2440))
- SEI reactions can now be asymmetric ([#2425](https://github.com/pybamm-team/PyBaMM/pull/2425))

## Bug fixes

- Switched from `pkg_resources` to `importlib_metadata` for handling entry points ([#2500](https://github.com/pybamm-team/PyBaMM/pull/2500))
- Fixed some bugs related to processing `FunctionParameter` to `Interpolant` ([#2494](https://github.com/pybamm-team/PyBaMM/pull/2494))

## Optimizations

- `ParameterValues` now avoids trying to process children if a function parameter is an object that doesn't depend on its children ([#2477](https://github.com/pybamm-team/PyBaMM/pull/2477))
- Implemented memoization via `cache` and `cached_property` from functools ([#2465](https://github.com/pybamm-team/PyBaMM/pull/2465))
- Added more rules for simplifying expressions, especially around Concatenations. Also, meshes constructed from multiple domains are now cached ([#2443](https://github.com/pybamm-team/PyBaMM/pull/2443))
- Added more rules for simplifying expressions. Constants in binary operators are now moved to the left by default (e.g. `x*2` returns `2*x`) ([#2424](https://github.com/pybamm-team/PyBaMM/pull/2424))

## Breaking changes

- Interpolants created from parameter data are now "linear" by default (was "cubic") ([#2494](https://github.com/pybamm-team/PyBaMM/pull/2494))
- Renamed entry point for parameter sets to `pybamm_parameter_sets` ([#2475](https://github.com/pybamm-team/PyBaMM/pull/2475))
- Removed code for generating `ModelingToolkit` problems ([#2432](https://github.com/pybamm-team/PyBaMM/pull/2432))
- Removed `FirstOrder` and `Composite` lead-acid models, and some submodels specific to those models ([#2431](https://github.com/pybamm-team/PyBaMM/pull/2431))

# [v22.10.post1](https://github.com/pybamm-team/PyBaMM/tree/v22.10.post1) - 2022-10-31

## Breaking changes

- Removed all julia generation code ([#2453](https://github.com/pybamm-team/PyBaMM/pull/2453)). Julia code will be hosted at [PyBaMM.jl](https://github.com/tinosulzer/PyBaMM.jl) from now on.

# [v22.10](https://github.com/pybamm-team/PyBaMM/tree/v22.10) - 2022-10-31

## Features

- Third-party parameter sets can be added by registering entry points to ~~`pybamm_parameter_set`~~`pybamm_parameter_sets` ([#2396](https://github.com/pybamm-team/PyBaMM/pull/2396), changed in [#2475](https://github.com/pybamm-team/PyBaMM/pull/2475))
- Added three-dimensional interpolation ([#2380](https://github.com/pybamm-team/PyBaMM/pull/2380))

## Bug fixes

- `pybamm.have_julia()` now checks that julia is properly configured ([#2402](https://github.com/pybamm-team/PyBaMM/pull/2402))
- For simulations with events that cause the simulation to stop early, the sensitivities could be evaluated incorrectly to zero ([#2337](https://github.com/pybamm-team/PyBaMM/pull/2337))

## Optimizations

- Reformatted how simulations with experiments are built ([#2395](https://github.com/pybamm-team/PyBaMM/pull/2395))
- Added small perturbation to initial conditions for casadi solver. This seems to help the solver converge better in some cases ([#2356](https://github.com/pybamm-team/PyBaMM/pull/2356))
- Added `ExplicitTimeIntegral` functionality to move variables which do not appear anywhere on the rhs to a new location, and to integrate those variables explicitly when `get` is called by the solution object. ([#2348](https://github.com/pybamm-team/PyBaMM/pull/2348))
- Added more rules for simplifying expressions ([#2211](https://github.com/pybamm-team/PyBaMM/pull/2211))
- Sped up calculations of Electrode SOH variables for summary variables ([#2210](https://github.com/pybamm-team/PyBaMM/pull/2210))

## Breaking change

- Removed `pybamm.SymbolReplacer` as it is no longer needed to set up simulations with experiments, which is the only place where it was being used ([#2395](https://github.com/pybamm-team/PyBaMM/pull/2395))
- Removed `get_infinite_nested_dict`, `BaseModel.check_default_variables_dictionaries`, and `Discretisation.create_jacobian` methods, which were not used by any other functionality in the repository ([#2384](https://github.com/pybamm-team/PyBaMM/pull/2384))
- Dropped support for Python 3.7 after the release of Numpy v1.22.0 ([#2379](https://github.com/pybamm-team/PyBaMM/pull/2379))
- Removed parameter cli tools (add/edit/remove parameters). Parameter sets can now more easily be added via python scripts. ([#2342](https://github.com/pybamm-team/PyBaMM/pull/2342))
- Parameter sets should now be provided as single python files containing all parameters and functions. Parameters provided as "data" (e.g. OCP vs SOC) can still be csv files, but must be either in the same folder as the parameter file or in a subfolder called "data/". See for example [Ai2020](https://github.com/pybamm-team/PyBaMM/tree/develop/pybamm/input/parameters/lithium_ion/Ai2020.py) ([#2342](https://github.com/pybamm-team/PyBaMM/pull/2342))

# [v22.9](https://github.com/pybamm-team/PyBaMM/tree/v22.9) - 2022-09-30

## Features

- Added function `pybamm.get_git_commit_info()`, which returns information about the last git commit, useful for reproducibility ([#2293](https://github.com/pybamm-team/PyBaMM/pull/2293))
- Added SEI model for composite electrodes ([#2290](https://github.com/pybamm-team/PyBaMM/pull/2290))
- For experiments, the simulation now automatically checks and skips steps that cannot be performed (e.g. "Charge at 1C until 4.2V" from 100% SOC) ([#2212](https://github.com/pybamm-team/PyBaMM/pull/2212))

## Bug fixes

- Arrhenius function for `nmc_OKane2022` positive electrode actually gets used now ([#2309](https://github.com/pybamm-team/PyBaMM/pull/2309))
- Added `SEI on cracks` to loop over all interfacial reactions ([#2262](https://github.com/pybamm-team/PyBaMM/pull/2262))
- Fixed `X-averaged SEI on cracks concentration` so it's an average over x only, not y and z ([#2262](https://github.com/pybamm-team/PyBaMM/pull/2262))
- Corrected initial state for SEI on cracks ([#2262](https://github.com/pybamm-team/PyBaMM/pull/2262))

## Optimizations

- Default options for `particle mechanics` now dealt with differently in each electrode ([#2262](https://github.com/pybamm-team/PyBaMM/pull/2262))
- Sped up calculations of Electrode SOH variables for summary variables ([#2210](https://github.com/pybamm-team/PyBaMM/pull/2210))

## Breaking changes

- When creating a `pybamm.Interpolant` the default interpolator is now "linear". Passing data directly to `ParameterValues` using the `[data]` tag will be still used to create a cubic spline interpolant, as before ([#2258](https://github.com/pybamm-team/PyBaMM/pull/2258))
- Events must now be defined in such a way that they are positive at the initial conditions (events will be triggered when they become negative, instead of when they change sign in either direction) ([#2212](https://github.com/pybamm-team/PyBaMM/pull/2212))

# [v22.8](https://github.com/pybamm-team/PyBaMM/tree/v22.8) - 2022-08-31

## Features

- Added `CurrentSigmoidOpenCircuitPotential` model to model voltage hysteresis for charge/discharge ([#2256](https://github.com/pybamm-team/PyBaMM/pull/2256))
- Added "Chen2020_composite" parameter set for a composite graphite/silicon electrode. ([#2256](https://github.com/pybamm-team/PyBaMM/pull/2256))
- Added new cumulative variables `Throughput capacity [A.h]` and `Throughput energy [W.h]` to standard variables and summary variables, to assist with degradation studies. Throughput variables are only calculated if `calculate discharge energy` is set to `true`. `Time [s]` and `Time [h]` also added to summary variables. ([#2249](https://github.com/pybamm-team/PyBaMM/pull/2249))
- Added `lipf6_OKane2022` electrolyte to `OKane2022` parameter set ([#2249](https://github.com/pybamm-team/PyBaMM/pull/2249))
- Reformated submodel structure to allow composite electrodes. Composite positive electrode is now also possible. With current implementation, electrodes can have at most two phases. ([#2248](https://github.com/pybamm-team/PyBaMM/pull/2248))

## Bug fixes

- Added new parameter `Ratio of lithium moles to SEI moles` (short name z_sei) to fix a bug where this number was incorrectly hardcoded to 1. ([#2222](https://github.com/pybamm-team/PyBaMM/pull/2222))
- Changed short name of parameter `Inner SEI reaction proportion` from alpha_SEI to inner_sei_proportion, to avoid confusion with transfer coefficients. ([#2222](https://github.com/pybamm-team/PyBaMM/pull/2222))
- Deleted legacy parameters with short names beta_sei and beta_plating. ([#2222](https://github.com/pybamm-team/PyBaMM/pull/2222))
- Corrected initial SEI thickness for OKane2022 parameter set. ([#2218](https://github.com/pybamm-team/PyBaMM/pull/2218))

## Optimizations

- Simplified scaling for the exchange-current density. The dimensionless parameter `C_r` is kept, but no longer used anywhere ([#2238](https://github.com/pybamm-team/PyBaMM/pull/2238))
- Added limits for variables in some functions to avoid division by zero, sqrt(negative number), etc ([#2213](https://github.com/pybamm-team/PyBaMM/pull/2213))

## Breaking changes

- Parameters specific to a (primary/secondary) phase in a domain are doubly nested. e.g. `param.c_n_max` is now `param.n.prim.c_max` ([#2248](https://github.com/pybamm-team/PyBaMM/pull/2248))

# [v22.7](https://github.com/pybamm-team/PyBaMM/tree/v22.7) - 2022-07-31

## Features

- Moved general code about submodels to `BaseModel` instead of `BaseBatteryModel`, making it easier to build custom models from submodels. ([#2169](https://github.com/pybamm-team/PyBaMM/pull/2169))
- Events can now be plotted as a regular variable (under the name "Event: event_name", e.g. "Event: Minimum voltage [V]") ([#2158](https://github.com/pybamm-team/PyBaMM/pull/2158))
- Added example showing how to print whether a model is compatible with a parameter set ([#2112](https://github.com/pybamm-team/PyBaMM/pull/2112))
- Added SEI growth on cracks ([#2104](https://github.com/pybamm-team/PyBaMM/pull/2104))
- Added Arrhenius temperature dependence of SEI growth ([#2104](https://github.com/pybamm-team/PyBaMM/pull/2104))
- The "Inner SEI reaction proportion" parameter actually gets used now ([#2104](https://github.com/pybamm-team/PyBaMM/pull/2104))
- New OKane2022 parameter set replaces Chen2020_plating ([#2104](https://github.com/pybamm-team/PyBaMM/pull/2104))
- SEI growth, lithium plating and porosity change can now be set to distributed in `SPMe`. There is an additional option called `x-average side reactions` which allows to set this (note that for `SPM` it is always x-averaged). ([#2099](https://github.com/pybamm-team/PyBaMM/pull/2099))

## Optimizations

- Improved eSOH calculations to be more robust ([#2192](https://github.com/pybamm-team/PyBaMM/pull/2192),[#2199](https://github.com/pybamm-team/PyBaMM/pull/2199))
- The (2x2x2=8) particle diffusion submodels have been consolidated into just three submodels (Fickian diffusion, polynomial profile, and x-averaged polynomial profile) with optional x-averaging and size distribution. Polynomial profile and x-averaged polynomial profile are still two separate submodels, since they deal with surface concentration differently.
- Added error for when solution vector gets too large, to help debug solver errors ([#2138](https://github.com/pybamm-team/PyBaMM/pull/2138))

## Bug fixes

- Fixed error reporting for simulation with experiment ([#2213](https://github.com/pybamm-team/PyBaMM/pull/2213))
- Fixed a bug in `Simulation` that caused initial conditions to change when solving an experiment multiple times ([#2204](https://github.com/pybamm-team/PyBaMM/pull/2204))
- Fixed labels and ylims in `plot_voltage_components`([#2183](https://github.com/pybamm-team/PyBaMM/pull/2183))
- Fixed 2D interpolant ([#2180](https://github.com/pybamm-team/PyBaMM/pull/2180))
- Fixes a bug where the SPMe always builds even when `build=False` ([#2169](https://github.com/pybamm-team/PyBaMM/pull/2169))
- Some events have been removed in the case where they are constant, i.e. can never be reached ([#2158](https://github.com/pybamm-team/PyBaMM/pull/2158))
- Raise explicit `NotImplementedError` if trying to call `bool()` on a pybamm Symbol (e.g. in an if statement condition) ([#2141](https://github.com/pybamm-team/PyBaMM/pull/2141))
- Fixed bug causing cut-off voltage to change after setting up a simulation with a model ([#2138](https://github.com/pybamm-team/PyBaMM/pull/2138))
- A single solution cycle can now be used as a starting solution for a simulation ([#2138](https://github.com/pybamm-team/PyBaMM/pull/2138))

## Breaking changes

- Exchange-current density functions (and some other functions) now take an additional argument, the maximum particle concentration for that phase ([#2134](https://github.com/pybamm-team/PyBaMM/pull/2134))
- Loss of lithium to SEI on cracks is now a degradation variable, so setting a particle mechanics submodel is now compulsory (NoMechanics will suffice) ([#2104](https://github.com/pybamm-team/PyBaMM/pull/2104))

# [v22.6](https://github.com/pybamm-team/PyBaMM/tree/v22.6) - 2022-06-30

## Features

- Added open-circuit potential as a separate submodel ([#2094](https://github.com/pybamm-team/PyBaMM/pull/2094))
- Added partially reversible lithium plating model and new `OKane2022` parameter set to go with it ([#2043](https://github.com/pybamm-team/PyBaMM/pull/2043))
- Added `__eq__` and `__hash__` methods for `Symbol` objects, using `.id` ([#1978](https://github.com/pybamm-team/PyBaMM/pull/1978))

## Optimizations

- Stoichiometry inputs to OCP functions are now bounded between 1e-10 and 1-1e-10, with singularities at 0 and 1 so that OCP goes to +- infinity ([#2095](https://github.com/pybamm-team/PyBaMM/pull/2095))

## Breaking changes

- Changed some dictionary keys to `Symbol` instead of `Symbol.id` (internal change only, should not affect external facing functions) ([#1978](https://github.com/pybamm-team/PyBaMM/pull/1978))

# [v22.5](https://github.com/pybamm-team/PyBaMM/tree/v22.5) - 2022-05-31

## Features

- Added a casadi version of the IDKLU solver, which is used for `model.convert_to_format = "casadi"` ([#2002](https://github.com/pybamm-team/PyBaMM/pull/2002))
- Added functionality to generate Julia expressions from a model. See [PyBaMM.jl](https://github.com/tinosulzer/PyBaMM.jl) for how to use these ([#1942](https://github.com/pybamm-team/PyBaMM/pull/1942)))
- Added basic callbacks to the Simulation class, and a LoggingCallback ([#1880](https://github.com/pybamm-team/PyBaMM/pull/1880)))

## Bug fixes

- Corrected legend order in "plot_voltage_components.py", so each entry refers to the correct overpotential. ([#2061](https://github.com/pybamm-team/PyBaMM/pull/2061))

## Breaking changes

- Changed domain-specific parameter names to a nested attribute. `param.n.l_n` is now `param.n.l` ([#2063](https://github.com/pybamm-team/PyBaMM/pull/2063))

# [v22.4](https://github.com/pybamm-team/PyBaMM/tree/v22.4) - 2022-04-30

## Features

- Added a casadi version of the IDKLU solver, which is used for `model.convert_to_format = "casadi"` ([#2002](https://github.com/pybamm-team/PyBaMM/pull/2002))

## Bug fixes

- Remove old deprecation errors, including those in `parameter_values.py` that caused the simulation if, for example, the reaction rate is re-introduced manually ([#2022](https://github.com/pybamm-team/PyBaMM/pull/2022))

# [v22.3](https://github.com/pybamm-team/PyBaMM/tree/v22.3) - 2022-03-31

## Features

- Added "Discharge energy [W.h]", which is the integral of the power in Watts, as an optional output. Set the option "calculate discharge energy" to "true" to get this output ("false" by default, since it can slow down some of the simple models) ([#1969](https://github.com/pybamm-team/PyBaMM/pull/1969)))
- Added an option "calculate heat source for isothermal models" to choose whether or not the heat generation terms are computed when running models with the option `thermal="isothermal"` ([#1958](https://github.com/pybamm-team/PyBaMM/pull/1958))

## Optimizations

- Simplified `model.new_copy()` ([#1977](https://github.com/pybamm-team/PyBaMM/pull/1977))

## Bug fixes

- Fix bug where sensitivity calculation failed if len of `calculate_sensitivities` was less than `inputs` ([#1897](https://github.com/pybamm-team/PyBaMM/pull/1897))
- Fixed a bug in the eSOH variable calculation when OCV is given as data ([#1975](https://github.com/pybamm-team/PyBaMM/pull/1975))
- Fixed a bug where isothermal models did not compute any heat source terms ([#1958](https://github.com/pybamm-team/PyBaMM/pull/1958))

## Breaking changes

- Removed `model.new_empty_copy()` (use `model.new_copy()` instead) ([#1977](https://github.com/pybamm-team/PyBaMM/pull/1977))
- Dropped support for Windows 32-bit architecture ([#1964](https://github.com/pybamm-team/PyBaMM/pull/1964))

# [v22.2](https://github.com/pybamm-team/PyBaMM/tree/v22.2) - 2022-02-28

## Features

- Isothermal models now calculate heat source terms (but the temperature remains constant). The models now also account for current collector heating when `dimensionality=0` ([#1929](https://github.com/pybamm-team/PyBaMM/pull/1929))
- Added new models for power control and resistance control ([#1917](https://github.com/pybamm-team/PyBaMM/pull/1917))
- Initial concentrations can now be provided as a function of `r` as well as `x` ([#1866](https://github.com/pybamm-team/PyBaMM/pull/1866))

## Bug fixes

- Fixed a bug where thermal submodels could not be used with half-cells ([#1929](https://github.com/pybamm-team/PyBaMM/pull/1929))
- Parameters can now be imported from a directory having "pybamm" in its name ([#1919](https://github.com/pybamm-team/PyBaMM/pull/1919))
- `scikit.odes` and `SUNDIALS` can now be installed using `pybamm_install_odes` ([#1916](https://github.com/pybamm-team/PyBaMM/pull/1916))

## Breaking changes

- The `domain` setter and `auxiliary_domains` getter have been deprecated, `domains` setter/getter should be used instead. The `domain` getter is still active. We now recommend creating symbols with `domains={...}` instead of `domain=..., auxiliary_domains={...}`, but the latter is not yet deprecated ([#1866](https://github.com/pybamm-team/PyBaMM/pull/1866))

# [v22.1](https://github.com/pybamm-team/PyBaMM/tree/v22.1) - 2022-01-31

## Features

- Half-cell models can now be run with "surface form" ([#1913](https://github.com/pybamm-team/PyBaMM/pull/1913))
- Added option for different kinetics on anode and cathode ([#1913](https://github.com/pybamm-team/PyBaMM/pull/1913))
- Allow `pybamm.Solution.save_data()` to return a string if filename is None, and added json to_format option ([#1909](https://github.com/pybamm-team/PyBaMM/pull/1909))
- Added an option to force install compatible versions of jax and jaxlib if already installed using CLI ([#1881](https://github.com/pybamm-team/PyBaMM/pull/1881))

## Optimizations

- The `Symbol` nodes no longer subclasses `anytree.NodeMixIn`. This removes some checks that were not really needed ([#1912](https://github.com/pybamm-team/PyBaMM/pull/1912))

## Bug fixes

- Parameters can now be imported from any given path in `Windows` ([#1900](https://github.com/pybamm-team/PyBaMM/pull/1900))
- Fixed initial conditions for the EC SEI model ([#1895](https://github.com/pybamm-team/PyBaMM/pull/1895))
- Fixed issue in extraction of sensitivites ([#1894](https://github.com/pybamm-team/PyBaMM/pull/1894))

# [v21.12](https://github.com/pybamm-team/PyBaMM/tree/v21.11) - 2021-12-29

## Features

- Added new kinetics models for asymmetric Butler-Volmer, linear kinetics, and Marcus-Hush-Chidsey ([#1858](https://github.com/pybamm-team/PyBaMM/pull/1858))
- Experiments can be set to terminate when a voltage is reached (across all steps) ([#1832](https://github.com/pybamm-team/PyBaMM/pull/1832))
- Added cylindrical geometry and finite volume method ([#1824](https://github.com/pybamm-team/PyBaMM/pull/1824))

## Bug fixes

- `PyBaMM` is now importable in `Linux` systems where `jax` is already installed ([#1874](https://github.com/pybamm-team/PyBaMM/pull/1874))
- Simulations with drive cycles now support `initial_soc` ([#1842](https://github.com/pybamm-team/PyBaMM/pull/1842))
- Fixed bug in expression tree simplification ([#1831](https://github.com/pybamm-team/PyBaMM/pull/1831))
- Solid tortuosity is now correctly calculated with Bruggeman coefficient of the respective electrode ([#1773](https://github.com/pybamm-team/PyBaMM/pull/1773))

# [v21.11](https://github.com/pybamm-team/PyBaMM/tree/v21.11) - 2021-11-30

## Features

- The name of a parameter set can be passed to `ParameterValues` as a string, e.g. `ParameterValues("Chen2020")` ([#1822](https://github.com/pybamm-team/PyBaMM/pull/1822))
- Added submodels for interface utilisation ([#1821](https://github.com/pybamm-team/PyBaMM/pull/1821))
- Reformatted SEI growth models into a single submodel with conditionals ([#1808](https://github.com/pybamm-team/PyBaMM/pull/1808))
- Stress-induced diffusion is now a separate model option instead of being automatically included when using the particle mechanics submodels ([#1797](https://github.com/pybamm-team/PyBaMM/pull/1797))
- `Experiment`s with drive cycles can be solved ([#1793](https://github.com/pybamm-team/PyBaMM/pull/1793))
- Added surface area to volume ratio as a factor to the SEI equations ([#1790](https://github.com/pybamm-team/PyBaMM/pull/1790))
- Half-cell SPM and SPMe have been implemented ([#1731](https://github.com/pybamm-team/PyBaMM/pull/1731))

## Bug fixes

- Fixed `sympy` operators for `Arctan` and `Exponential` ([#1786](https://github.com/pybamm-team/PyBaMM/pull/1786))
- Fixed finite volume discretization in spherical polar coordinates ([#1782](https://github.com/pybamm-team/PyBaMM/pull/1782))
- Fixed bug when using `Experiment` with a pouch cell model ([#1707](https://github.com/pybamm-team/PyBaMM/pull/1707))
- Fixed bug when using `Experiment` with a plating model ([#1707](https://github.com/pybamm-team/PyBaMM/pull/1707))
- Fixed hack for potentials in the SPMe model ([#1707](https://github.com/pybamm-team/PyBaMM/pull/1707))

## Breaking changes

- The `chemistry` keyword argument in `ParameterValues` has been deprecated. Use `ParameterValues(chem)` instead of `ParameterValues(chemistry=chem)` ([#1822](https://github.com/pybamm-team/PyBaMM/pull/1822))
- Raise error when trying to convert an `Interpolant` with the "pchip" interpolator to CasADI ([#1791](https://github.com/pybamm-team/PyBaMM/pull/1791))
- Raise error if `Concatenation` is used directly with `Variable` objects (`concatenation` should be used instead) ([#1789](https://github.com/pybamm-team/PyBaMM/pull/1789))
- Made jax, jaxlib and the PyBaMM JaxSolver optional ([#1767](https://github.com/pybamm-team/PyBaMM/pull/1767), [#1803](https://github.com/pybamm-team/PyBaMM/pull/1803))

# [v21.10](https://github.com/pybamm-team/PyBaMM/tree/v21.10) - 2021-10-31

## Features

- Summary variables can now be user-determined ([#1760](https://github.com/pybamm-team/PyBaMM/pull/1760))
- Added `all_first_states` to the `Solution` object for a simulation with experiment ([#1759](https://github.com/pybamm-team/PyBaMM/pull/1759))
- Added a new method (`create_gif`) in `QuickPlot`, `Simulation` and `BatchStudy` to create a GIF of a simulation ([#1754](https://github.com/pybamm-team/PyBaMM/pull/1754))
- Added more examples for the `BatchStudy` class ([#1747](https://github.com/pybamm-team/PyBaMM/pull/1747))
- SEI models can now be included in the half-cell model ([#1705](https://github.com/pybamm-team/PyBaMM/pull/1705))

## Bug fixes

- Half-cell model and lead-acid models can now be simulated with `Experiment`s ([#1759](https://github.com/pybamm-team/PyBaMM/pull/1759))
- Removed in-place modification of the solution objects by `QuickPlot` ([#1747](https://github.com/pybamm-team/PyBaMM/pull/1747))
- Fixed vector-vector multiplication bug that was causing errors in the SPM with constant voltage or power ([#1735](https://github.com/pybamm-team/PyBaMM/pull/1735))

# [v21.9](https://github.com/pybamm-team/PyBaMM/tree/v21.9) - 2021-09-30

## Features

- Added thermal parameters (thermal conductivity, specific heat, etc.) to the `Ecker2015` parameter set from Zhao et al. (2018) and Hales et al. (2019) ([#1683](https://github.com/pybamm-team/PyBaMM/pull/1683))
- Added `plot_summary_variables` to plot and compare summary variables ([#1678](https://github.com/pybamm-team/PyBaMM/pull/1678))
- The DFN model can now be used directly (instead of `BasicDFNHalfCell`) to simulate a half-cell ([#1600](https://github.com/pybamm-team/PyBaMM/pull/1600))

## Breaking changes

- Dropped support for Python 3.6 ([#1696](https://github.com/pybamm-team/PyBaMM/pull/1696))
- The substring 'negative electrode' has been removed from variables related to SEI and lithium plating (e.g. 'Total negative electrode SEI thickness [m]' replaced by 'Total SEI thickness [m]') ([#1654](https://github.com/pybamm-team/PyBaMM/pull/1654))

# [v21.08](https://github.com/pybamm-team/PyBaMM/tree/v21.08) - 2021-08-26

This release introduces:

- the switch to calendar versioning: from now on we will use year.month version number
- sensitivity analysis of solutions with respect to input parameters
- several new models, including many-particle and state-of-health models
- improvement on how CasADI solver's handle events, including a new "fast with events" mode
- several other new features, optimizations, and bug fixes, summarized below

## Features

- Added submodels and functionality for particle-size distributions in the DFN model, including an
  example notebook ([#1602](https://github.com/pybamm-team/PyBaMM/pull/1602))
- Added UDDS and WLTC drive cycles ([#1601](https://github.com/pybamm-team/PyBaMM/pull/1601))
- Added LG M50 (NMC811 and graphite + SiOx) parameter set from O'Regan 2022 ([#1594](https://github.com/pybamm-team/PyBaMM/pull/1594))
- `pybamm.base_solver.solve` function can take a list of input parameters to calculate the sensitivities of the solution with respect to. Alternatively, it can be set to `True` to calculate the sensitivities for all input parameters ([#1552](https://github.com/pybamm-team/PyBaMM/pull/1552))
- Added capability for `quaternary` domains (in addition to `primary`, `secondary` and `tertiary`), increasing the maximum number of domains that a `Symbol` can have to 4. ([#1580](https://github.com/pybamm-team/PyBaMM/pull/1580))
- Tabs can now be placed at the bottom of the cell in 1+1D thermal models ([#1581](https://github.com/pybamm-team/PyBaMM/pull/1581))
- Added temperature dependence on electrode electronic conductivity ([#1570](https://github.com/pybamm-team/PyBaMM/pull/1570))
- `pybamm.base_solver.solve` function can take a list of input parameters to calculate the sensitivities of the solution with respect to. Alternatively, it can be set to `True` to calculate the sensitivities for all input parameters ([#1552](https://github.com/pybamm-team/PyBaMM/pull/1552))
- Added a new lithium-ion model `MPM` or Many-Particle Model, with a distribution of particle sizes in each electrode. ([#1529](https://github.com/pybamm-team/PyBaMM/pull/1529))
- Added 2 new submodels for lithium transport in a size distribution of electrode particles: Fickian diffusion (`FickianSingleSizeDistribution`) and uniform concentration profile (`FastSingleSizeDistribution`). ([#1529](https://github.com/pybamm-team/PyBaMM/pull/1529))
- Added a "particle size" domain to the default lithium-ion geometry, including plotting capabilities (`QuickPlot`) and processing of variables (`ProcessedVariable`). ([#1529](https://github.com/pybamm-team/PyBaMM/pull/1529))
- Added fitted expressions for OCPs for the Chen2020 parameter set ([#1526](https://github.com/pybamm-team/PyBaMM/pull/1497))
- Added `initial_soc` argument to `Simualtion.solve` for specifying the initial SOC when solving a model ([#1512](https://github.com/pybamm-team/PyBaMM/pull/1512))
- Added `print_name` to some symbols ([#1495](https://github.com/pybamm-team/PyBaMM/pull/1495), [#1497](https://github.com/pybamm-team/PyBaMM/pull/1497))
- Added Base Parameters class and SymPy in dependencies ([#1495](https://github.com/pybamm-team/PyBaMM/pull/1495))
- Added a new "reaction-driven" model for LAM from Reniers et al (2019) ([#1490](https://github.com/pybamm-team/PyBaMM/pull/1490))
- Some features ("loss of active material" and "particle mechanics") can now be specified separately for the negative electrode and positive electrode by passing a 2-tuple ([#1490](https://github.com/pybamm-team/PyBaMM/pull/1490))
- `plot` and `plot2D` now take and return a matplotlib Axis to allow for easier customization ([#1472](https://github.com/pybamm-team/PyBaMM/pull/1472))
- `ParameterValues.evaluate` can now return arrays to allow function parameters to be easily evaluated ([#1472](https://github.com/pybamm-team/PyBaMM/pull/1472))
- Added option to save only specific cycle numbers when simulating an `Experiment` ([#1459](https://github.com/pybamm-team/PyBaMM/pull/1459))
- Added capacity-based termination conditions when simulating an `Experiment` ([#1459](https://github.com/pybamm-team/PyBaMM/pull/1459))
- Added "summary variables" to track degradation over several cycles ([#1459](https://github.com/pybamm-team/PyBaMM/pull/1459))
- Added `ElectrodeSOH` model for calculating capacities and stoichiometric limits ([#1459](https://github.com/pybamm-team/PyBaMM/pull/1459))
- Added Batch Study class ([#1455](https://github.com/pybamm-team/PyBaMM/pull/1455))
- Added `ConcatenationVariable`, which is automatically created when variables are concatenated ([#1453](https://github.com/pybamm-team/PyBaMM/pull/1453))
- Added "fast with events" mode for the CasADi solver, which solves a model and finds events more efficiently than "safe" mode. As of PR #1450 this feature is still being tested and "safe" mode remains the default ([#1450](https://github.com/pybamm-team/PyBaMM/pull/1450))

## Optimizations

- Models that mostly use x-averaged quantities (SPM and SPMe) now use x-averaged degradation models ([#1490](https://github.com/pybamm-team/PyBaMM/pull/1490))
- Improved how the CasADi solver's "safe" mode finds events ([#1450](https://github.com/pybamm-team/PyBaMM/pull/1450))
- Perform more automatic simplifications of the expression tree ([#1449](https://github.com/pybamm-team/PyBaMM/pull/1449))
- Reduce time taken to hash a sparse `Matrix` object ([#1449](https://github.com/pybamm-team/PyBaMM/pull/1449))

## Bug fixes

- Fixed bug with `load_function` ([#1675](https://github.com/pybamm-team/PyBaMM/pull/1675))
- Updated documentation to include some previously missing functions, such as `erf` and `tanh` ([#1628](https://github.com/pybamm-team/PyBaMM/pull/1628))
- Fixed reading citation file without closing ([#1620](https://github.com/pybamm-team/PyBaMM/pull/1620))
- Porosity variation for SEI and plating models is calculated from the film thickness rather than from a separate ODE ([#1617](https://github.com/pybamm-team/PyBaMM/pull/1617))
- Fixed a bug where the order of the indexing for the entries of variables discretised using FEM was incorrect ([#1556](https://github.com/pybamm-team/PyBaMM/pull/1556))
- Fix broken module import for spyder when running a script twice ([#1555](https://github.com/pybamm-team/PyBaMM/pull/1555))
- Fixed ElectrodeSOH model for multi-dimensional simulations ([#1548](https://github.com/pybamm-team/PyBaMM/pull/1548))
- Removed the overly-restrictive check "each variable in the algebraic eqn keys must appear in the eqn" ([#1510](https://github.com/pybamm-team/PyBaMM/pull/1510))
- Made parameters importable through pybamm ([#1475](https://github.com/pybamm-team/PyBaMM/pull/1475))

## Breaking changes

- Refactored the `particle` submodel module, with the models having no size distribution now found in `particle.no_distribution`, and those with a size distribution in `particle.size_distribution`. Renamed submodels to indicate the transport model (Fickian diffusion, polynomial profile) and if they are "x-averaged". E.g., `FickianManyParticles` and `FickianSingleParticle` are now `no_distribution.FickianDiffusion` and `no_distribution.XAveragedFickianDiffusion` ([#1602](https://github.com/pybamm-team/PyBaMM/pull/1602))
- Changed sensitivity API. Removed `ProcessedSymbolicVariable`, all sensitivity now handled within the solvers and `ProcessedVariable` ([#1552](https://github.com/pybamm-team/PyBaMM/pull/1552),[#2276](https://github.com/pybamm-team/PyBaMM/pull/2276))
- The `Yang2017` parameter set has been removed as the complete parameter set is not publicly available in the literature ([#1577](https://github.com/pybamm-team/PyBaMM/pull/1577))
- Changed how options are specified for the "loss of active material" and "particle cracking" submodels. "loss of active material" can now be one of "none", "stress-driven", or "reaction-driven", or a 2-tuple for different options in negative and positive electrode. Similarly "particle cracking" (now called "particle mechanics") can now be "none", "swelling only", "swelling and cracking", or a 2-tuple ([#1490](https://github.com/pybamm-team/PyBaMM/pull/1490))
- Changed the variable in the full diffusion model from "Electrolyte concentration" to "Porosity times concentration" ([#1476](https://github.com/pybamm-team/PyBaMM/pull/1476))
- Renamed `lithium-ion` folder to `lithium_ion` and `lead-acid` folder to `lead_acid` in parameters ([#1464](https://github.com/pybamm-team/PyBaMM/pull/1464))

# [v0.4.0](https://github.com/pybamm-team/PyBaMM/tree/v0.4.0) - 2021-03-28

This release introduces:

- several new models, including reversible and irreversible plating submodels, submodels for loss of active material, Yang et al.'s (2017) coupled SEI/plating/pore clogging model, and the Newman-Tobias model
- internal optimizations for solving models, particularly for simulating experiments, with more accurate event detection and more efficient numerical methods and post-processing
- parallel solutions of a model with different inputs
- a cleaner installation process for Mac when installing from PyPI, no longer requiring a Homebrew installation of Sundials
- improved plotting functionality, including adding a new 'voltage component' plot
- several other new features, optimizations, and bug fixes, summarized below

## Features

- Added `NewmanTobias` li-ion battery model ([#1423](https://github.com/pybamm-team/PyBaMM/pull/1423))
- Added `plot_voltage_components` to easily plot the component overpotentials that make up the voltage ([#1419](https://github.com/pybamm-team/PyBaMM/pull/1419))
- Made `QuickPlot` more customizable and added an example ([#1419](https://github.com/pybamm-team/PyBaMM/pull/1419))
- `Solution` objects can now be created by stepping _different_ models ([#1408](https://github.com/pybamm-team/PyBaMM/pull/1408))
- Added Yang et al 2017 model that couples irreversible lithium plating, SEI growth and change in porosity which produces a transition from linear to nonlinear degradation pattern of lithium-ion battery over extended cycles([#1398](https://github.com/pybamm-team/PyBaMM/pull/1398))
- Added support for Python 3.9 and dropped support for Python 3.6. Python 3.6 may still work but is now untested ([#1370](https://github.com/pybamm-team/PyBaMM/pull/1370))
- Added the electrolyte overpotential and Ohmic losses for full conductivity, including surface form ([#1350](https://github.com/pybamm-team/PyBaMM/pull/1350))
- Added functionality to `Citations` to print formatted citations ([#1340](https://github.com/pybamm-team/PyBaMM/pull/1340))
- Updated the way events are handled in `CasadiSolver` for more accurate event location ([#1328](https://github.com/pybamm-team/PyBaMM/pull/1328))
- Added error message if initial conditions are outside the bounds of a variable ([#1326](https://github.com/pybamm-team/PyBaMM/pull/1326))
- Added temperature dependence to density, heat capacity and thermal conductivity ([#1323](https://github.com/pybamm-team/PyBaMM/pull/1323))
- Added temperature dependence to the transference number (`t_plus`) ([#1317](https://github.com/pybamm-team/PyBaMM/pull/1317))
- Added new functionality for `Interpolant` ([#1312](https://github.com/pybamm-team/PyBaMM/pull/1312))
- Added option to express experiments (and extract solutions) in terms of cycles of operating condition ([#1309](https://github.com/pybamm-team/PyBaMM/pull/1309))
- The event time and state are now returned as part of `Solution.t` and `Solution.y` so that the event is accurately captured in the returned solution ([#1300](https://github.com/pybamm-team/PyBaMM/pull/1300))
- Added reversible and irreversible lithium plating models ([#1287](https://github.com/pybamm-team/PyBaMM/pull/1287))
- Reformatted the `BasicDFNHalfCell` to be consistent with the other models ([#1282](https://github.com/pybamm-team/PyBaMM/pull/1282))
- Added option to make the total interfacial current density a state ([#1280](https://github.com/pybamm-team/PyBaMM/pull/1280))
- Added functionality to initialize a model using the solution from another model ([#1278](https://github.com/pybamm-team/PyBaMM/pull/1278))
- Added submodels for active material ([#1262](https://github.com/pybamm-team/PyBaMM/pull/1262))
- Updated solvers' method `solve()` so it can take a list of inputs dictionaries as the `inputs` keyword argument. In this case the model is solved for each input set in the list, and a list of solutions mapping the set of inputs to the solutions is returned. Note that `solve()` can still take a single dictionary as the `inputs` keyword argument. In this case the behaviour is unchanged compared to previous versions.([#1261](https://github.com/pybamm-team/PyBaMM/pull/1261))
- Added composite surface form electrolyte models: `CompositeDifferential` and `CompositeAlgebraic` ([#1207](https://github.com/pybamm-team/PyBaMM/issues/1207))

## Optimizations

- Improved the way an `Experiment` is simulated to reduce solve time (at the cost of slightly higher set-up time) ([#1408](https://github.com/pybamm-team/PyBaMM/pull/1408))
- Add script and workflow to automatically update parameter_sets.py docstrings ([#1371](https://github.com/pybamm-team/PyBaMM/pull/1371))
- Add URLs checker in workflows ([#1347](https://github.com/pybamm-team/PyBaMM/pull/1347))
- The `Solution` class now only creates the concatenated `y` when the user asks for it. This is an optimization step as the concatenation can be slow, especially with larger experiments ([#1331](https://github.com/pybamm-team/PyBaMM/pull/1331))
- If solver method `solve()` is passed a list of inputs as the `inputs` keyword argument, the resolution of the model for each input set is spread across several Python processes, usually running in parallel on different processors. The default number of processes is the number of processors available. `solve()` takes a new keyword argument `nproc` which can be used to set this number a manually.
- Variables are now post-processed using CasADi ([#1316](https://github.com/pybamm-team/PyBaMM/pull/1316))
- Operations such as `1*x` and `0+x` now directly return `x` ([#1252](https://github.com/pybamm-team/PyBaMM/pull/1252))

## Bug fixes

- Fixed a bug on the boundary conditions of `FickianSingleParticle` and `FickianManyParticles` to ensure mass is conserved ([#1421](https://github.com/pybamm-team/PyBaMM/pull/1421))
- Fixed a bug where the `PolynomialSingleParticle` submodel gave incorrect results with "dimensionality" equal to 2 ([#1411](https://github.com/pybamm-team/PyBaMM/pull/1411))
- Fixed a bug where volume averaging in 0D gave the wrong result ([#1411](https://github.com/pybamm-team/PyBaMM/pull/1411))
- Fixed a sign error in the positive electrode ohmic losses ([#1407](https://github.com/pybamm-team/PyBaMM/pull/1407))
- Fixed the formulation of the EC reaction SEI model ([#1397](https://github.com/pybamm-team/PyBaMM/pull/1397))
- Simulations now stop when an experiment becomes infeasible ([#1395](https://github.com/pybamm-team/PyBaMM/pull/1395))
- Added a check for domains in `Concatenation` ([#1368](https://github.com/pybamm-team/PyBaMM/pull/1368))
- Differentiation now works even when the differentiation variable is a constant ([#1294](https://github.com/pybamm-team/PyBaMM/pull/1294))
- Fixed a bug where the event time and state were no longer returned as part of the solution ([#1344](https://github.com/pybamm-team/PyBaMM/pull/1344))
- Fixed a bug in `CasadiSolver` safe mode which crashed when there were extrapolation events but no termination events ([#1321](https://github.com/pybamm-team/PyBaMM/pull/1321))
- When an `Interpolant` is extrapolated an error is raised for `CasadiSolver` (and a warning is raised for the other solvers) ([#1315](https://github.com/pybamm-team/PyBaMM/pull/1315))
- Fixed `Simulation` and `model.new_copy` to fix a bug where changes to the model were overwritten ([#1278](https://github.com/pybamm-team/PyBaMM/pull/1278))

## Breaking changes

- Removed `Simplification` class and `.simplify()` function ([#1369](https://github.com/pybamm-team/PyBaMM/pull/1369))
- All example notebooks in PyBaMM's GitHub repository must now include the command `pybamm.print_citations()`, otherwise the tests will fail. This is to encourage people to use this command to cite the relevant papers ([#1340](https://github.com/pybamm-team/PyBaMM/pull/1340))
- Notation has been homogenised to use positive and negative electrode (instead of cathode and anode). This applies to the parameter folders (now called `'positive_electrodes'` and `'negative_electrodes'`) and the options of `active_material` and `particle_cracking` submodels (now called `'positive'` and `'negative'`) ([#1337](https://github.com/pybamm-team/PyBaMM/pull/1337))
- `Interpolant` now takes `x` and `y` instead of a single `data` entry ([#1312](https://github.com/pybamm-team/PyBaMM/pull/1312))
- Boolean model options ('sei porosity change', 'convection') must now be given in string format ('true' or 'false' instead of True or False) ([#1280](https://github.com/pybamm-team/PyBaMM/pull/1280))
- Operations such as `1*x` and `0+x` now directly return `x`. This can be bypassed by explicitly creating the binary operators, e.g. `pybamm.Multiplication(1, x)` ([#1252](https://github.com/pybamm-team/PyBaMM/pull/1252))
- `'Cell capacity [A.h]'` has been renamed to `'Nominal cell capacity [A.h]'`. `'Cell capacity [A.h]'` will be deprecated in the next release. ([#1352](https://github.com/pybamm-team/PyBaMM/pull/1352))

# [v0.3.0](https://github.com/pybamm-team/PyBaMM/tree/v0.3.0) - 2020-12-01

This release introduces a new aging model for particle mechanics, a new reduced-order model (TSPMe), and a parameter set for A123 LFP cells. Additionally, there have been several backend optimizations to speed up model creation and solving, and other minor features and bug fixes.

## Features

- Added a submodel for particle mechanics ([#1232](https://github.com/pybamm-team/PyBaMM/pull/1232))
- Added a notebook on how to speed up the solver and handle instabilities ([#1223](https://github.com/pybamm-team/PyBaMM/pull/1223))
- Improve string printing of `BinaryOperator`, `Function`, and `Concatenation` objects ([#1223](https://github.com/pybamm-team/PyBaMM/pull/1223))
- Added `Solution.integration_time`, which is the time taken just by the integration subroutine, without extra setups ([#1223](https://github.com/pybamm-team/PyBaMM/pull/1223))
- Added parameter set for an A123 LFP cell ([#1209](https://github.com/pybamm-team/PyBaMM/pull/1209))
- Added variables related to equivalent circuit models ([#1204](https://github.com/pybamm-team/PyBaMM/pull/1204))
- Added the `Integrated` electrolyte conductivity submodel ([#1188](https://github.com/pybamm-team/PyBaMM/pull/1188))
- Added an example script to check conservation of lithium ([#1186](https://github.com/pybamm-team/PyBaMM/pull/1186))
- Added `erf` and `erfc` functions ([#1184](https://github.com/pybamm-team/PyBaMM/pull/1184))

## Optimizations

- Add (optional) smooth approximations for the `Minimum`, `Maximum`, `Heaviside`, and `AbsoluteValue` operators ([#1223](https://github.com/pybamm-team/PyBaMM/pull/1223))
- Avoid unnecessary repeated computations in the solvers ([#1222](https://github.com/pybamm-team/PyBaMM/pull/1222))
- Rewrite `Symbol.is_constant` to be more efficient ([#1222](https://github.com/pybamm-team/PyBaMM/pull/1222))
- Cache shape and size calculations ([#1222](https://github.com/pybamm-team/PyBaMM/pull/1222))
- Only instantiate the geometric, electrical and thermal parameter classes once ([#1222](https://github.com/pybamm-team/PyBaMM/pull/1222))

## Bug fixes

- Quickplot now works when timescale or lengthscale is a function of an input parameter ([#1234](https://github.com/pybamm-team/PyBaMM/pull/1234))
- Fix bug that was slowing down creation of the EC reaction SEI submodel ([#1227](https://github.com/pybamm-team/PyBaMM/pull/1227))
- Add missing separator thermal parameters for the Ecker parameter set ([#1226](https://github.com/pybamm-team/PyBaMM/pull/1226))
- Make sure simulation solves when evaluated timescale is a function of an input parameter ([#1218](https://github.com/pybamm-team/PyBaMM/pull/1218))
- Raise error if saving to MATLAB with variable names that MATLAB can't read, and give option of providing alternative variable names ([#1206](https://github.com/pybamm-team/PyBaMM/pull/1206))
- Raise error if the boundary condition at the origin in a spherical domain is other than no-flux ([#1175](https://github.com/pybamm-team/PyBaMM/pull/1175))
- Fix boundary conditions at r = 0 for Creating Models notebooks ([#1173](https://github.com/pybamm-team/PyBaMM/pull/1173))

## Breaking changes

- The parameters "Positive/Negative particle distribution in x" and "Positive/Negative surface area to volume ratio distribution in x" have been deprecated. Instead, users can provide "Positive/Negative particle radius [m]" and "Positive/Negative surface area to volume ratio [m-1]" directly as functions of through-cell position (x [m]) ([#1237](https://github.com/pybamm-team/PyBaMM/pull/1237))

# [v0.2.4](https://github.com/pybamm-team/PyBaMM/tree/v0.2.4) - 2020-09-07

This release adds new operators for more complex models, some basic sensitivity analysis, and a spectral volumes spatial method, as well as some small bug fixes.

## Features

- Added variables which track the total amount of lithium in the system ([#1136](https://github.com/pybamm-team/PyBaMM/pull/1136))
- Added `Upwind` and `Downwind` operators for convection ([#1134](https://github.com/pybamm-team/PyBaMM/pull/1134))
- Added Getting Started notebook on solver options and changing the mesh. Also added a notebook detailing the different thermal options, and a notebook explaining the steps that occur behind the scenes in the `Simulation` class ([#1131](https://github.com/pybamm-team/PyBaMM/pull/1131))
- Added particle submodel that use a polynomial approximation to the concentration within the electrode particles ([#1130](https://github.com/pybamm-team/PyBaMM/pull/1130))
- Added `Modulo`, `Floor` and `Ceiling` operators ([#1121](https://github.com/pybamm-team/PyBaMM/pull/1121))
- Added DFN model for a half cell ([#1121](https://github.com/pybamm-team/PyBaMM/pull/1121))
- Automatically compute surface area to volume ratio based on particle shape for li-ion models ([#1120](https://github.com/pybamm-team/PyBaMM/pull/1120))
- Added "R-averaged particle concentration" variables ([#1118](https://github.com/pybamm-team/PyBaMM/pull/1118))
- Added support for sensitivity calculations to the casadi solver ([#1109](https://github.com/pybamm-team/PyBaMM/pull/1109))
- Added support for index 1 semi-explicit dae equations and sensitivity calculations to JAX BDF solver ([#1107](https://github.com/pybamm-team/PyBaMM/pull/1107))
- Allowed keyword arguments to be passed to `Simulation.plot()` ([#1099](https://github.com/pybamm-team/PyBaMM/pull/1099))
- Added the Spectral Volumes spatial method and the submesh that it works with ([#900](https://github.com/pybamm-team/PyBaMM/pull/900))

## Bug fixes

- Fixed bug where some parameters were not being set by the `EcReactionLimited` SEI model ([#1136](https://github.com/pybamm-team/PyBaMM/pull/1136))
- Fixed bug on electrolyte potential for `BasicDFNHalfCell` ([#1133](https://github.com/pybamm-team/PyBaMM/pull/1133))
- Fixed `r_average` to work with `SecondaryBroadcast` ([#1118](https://github.com/pybamm-team/PyBaMM/pull/1118))
- Fixed finite volume discretisation of spherical integrals ([#1118](https://github.com/pybamm-team/PyBaMM/pull/1118))
- `t_eval` now gets changed to a `linspace` if a list of length 2 is passed ([#1113](https://github.com/pybamm-team/PyBaMM/pull/1113))
- Fixed bug when setting a function with an `InputParameter` ([#1111](https://github.com/pybamm-team/PyBaMM/pull/1111))

## Breaking changes

- The "fast diffusion" particle option has been renamed "uniform profile" ([#1130](https://github.com/pybamm-team/PyBaMM/pull/1130))
- The modules containing standard parameters are now classes so they can take options
  (e.g. `standard_parameters_lithium_ion` is now `LithiumIonParameters`) ([#1120](https://github.com/pybamm-team/PyBaMM/pull/1120))
- Renamed `quick_plot_vars` to `output_variables` in `Simulation` to be consistent with `QuickPlot`. Passing `quick_plot_vars` to `Simulation.plot()` has been deprecated and `output_variables` should be passed instead ([#1099](https://github.com/pybamm-team/PyBaMM/pull/1099))

# [v0.2.3](https://github.com/pybamm-team/PyBaMM/tree/v0.2.3) - 2020-07-01

This release enables the use of [Google Colab](https://colab.research.google.com/github/pybamm-team/PyBaMM/blob/main/) for running example notebooks, and adds some small new features and bug fixes.

## Features

- Added JAX evaluator, and ODE solver ([#1038](https://github.com/pybamm-team/PyBaMM/pull/1038))
- Reformatted Getting Started notebooks ([#1083](https://github.com/pybamm-team/PyBaMM/pull/1083))
- Reformatted Landesfeind electrolytes ([#1064](https://github.com/pybamm-team/PyBaMM/pull/1064))
- Adapted examples to be run in Google Colab ([#1061](https://github.com/pybamm-team/PyBaMM/pull/1061))
- Added some new solvers for algebraic models ([#1059](https://github.com/pybamm-team/PyBaMM/pull/1059))
- Added `length_scales` attribute to models ([#1058](https://github.com/pybamm-team/PyBaMM/pull/1058))
- Added averaging in secondary dimensions ([#1057](https://github.com/pybamm-team/PyBaMM/pull/1057))
- Added SEI reaction based on Yang et. al. 2017 and reduction in porosity ([#1009](https://github.com/pybamm-team/PyBaMM/issues/1009))

## Optimizations

- Reformatted CasADi "safe" mode to deal with events better ([#1089](https://github.com/pybamm-team/PyBaMM/pull/1089))

## Bug fixes

- Fixed a bug in `InterstitialDiffusionLimited` ([#1097](https://github.com/pybamm-team/PyBaMM/pull/1097))
- Fixed `Simulation` to keep different copies of the model so that parameters can be changed between simulations ([#1090](https://github.com/pybamm-team/PyBaMM/pull/1090))
- Fixed `model.new_copy()` to keep custom submodels ([#1090](https://github.com/pybamm-team/PyBaMM/pull/1090))
- 2D processed variables can now be evaluated at the domain boundaries ([#1088](https://github.com/pybamm-team/PyBaMM/pull/1088))
- Update the default variable points to better capture behaviour in the solid particles in li-ion models ([#1081](https://github.com/pybamm-team/PyBaMM/pull/1081))
- Fix `QuickPlot` to display variables discretised by FEM (in y-z) properly ([#1078](https://github.com/pybamm-team/PyBaMM/pull/1078))
- Add length scales to `EffectiveResistance` models ([#1071](https://github.com/pybamm-team/PyBaMM/pull/1071))
- Allowed for pybamm functions exp, sin, cos, sqrt to be used in expression trees that
  are converted to casadi format ([#1067](https://github.com/pybamm-team/PyBaMM/pull/1067))
- Fix a bug where variables that depend on y and z were transposed in `QuickPlot` ([#1055](https://github.com/pybamm-team/PyBaMM/pull/1055))

## Breaking changes

- `Simulation.specs` and `Simulation.set_defaults` have been deprecated. Users should create a new `Simulation` object for each different case instead ([#1090](https://github.com/pybamm-team/PyBaMM/pull/1090))
- The solution times `t_eval` must now be provided to `Simulation.solve()` when not using an experiment or prescribing the current using drive cycle data ([#1086](https://github.com/pybamm-team/PyBaMM/pull/1086))

# [v0.2.2](https://github.com/pybamm-team/PyBaMM/tree/v0.2.2) - 2020-06-01

New SEI models, simplification of submodel structure, as well as optimisations and general bug fixes.

## Features

- Reformatted `Geometry` and `Mesh` classes ([#1032](https://github.com/pybamm-team/PyBaMM/pull/1032))
- Added arbitrary geometry to the lumped thermal model ([#718](https://github.com/pybamm-team/PyBaMM/issues/718))
- Allowed `ProcessedVariable` to handle cases where `len(solution.t)=1` ([#1020](https://github.com/pybamm-team/PyBaMM/pull/1020))
- Added `BackwardIndefiniteIntegral` symbol ([#1014](https://github.com/pybamm-team/PyBaMM/pull/1014))
- Added `plot` and `plot2D` to enable easy plotting of `pybamm.Array` objects ([#1008](https://github.com/pybamm-team/PyBaMM/pull/1008))
- Updated effective current collector models and added example notebook ([#1007](https://github.com/pybamm-team/PyBaMM/pull/1007))
- Added SEI film resistance as an option ([#994](https://github.com/pybamm-team/PyBaMM/pull/994))
- Added `parameters` attribute to `pybamm.BaseModel` and `pybamm.Geometry` that lists all of the required parameters ([#993](https://github.com/pybamm-team/PyBaMM/pull/993))
- Added tab, edge, and surface cooling ([#965](https://github.com/pybamm-team/PyBaMM/pull/965))
- Added functionality to solver to automatically discretise a 0D model ([#947](https://github.com/pybamm-team/PyBaMM/pull/947))
- Added sensitivity to `CasadiAlgebraicSolver` ([#940](https://github.com/pybamm-team/PyBaMM/pull/940))
- Added `ProcessedSymbolicVariable` class, which can handle symbolic variables (i.e. variables for which the inputs are symbolic) ([#940](https://github.com/pybamm-team/PyBaMM/pull/940))
- Made `QuickPlot` compatible with Google Colab ([#935](https://github.com/pybamm-team/PyBaMM/pull/935))
- Added `BasicFull` model for lead-acid ([#932](https://github.com/pybamm-team/PyBaMM/pull/932))
- Added 'arctan' function ([#973](https://github.com/pybamm-team/PyBaMM/pull/973))

## Optimizations

- Implementing the use of GitHub Actions for CI ([#855](https://github.com/pybamm-team/PyBaMM/pull/855))
- Changed default solver for DAE models to `CasadiSolver` ([#978](https://github.com/pybamm-team/PyBaMM/pull/978))
- Added some extra simplifications to the expression tree ([#971](https://github.com/pybamm-team/PyBaMM/pull/971))
- Changed the behaviour of "safe" mode in `CasadiSolver` ([#956](https://github.com/pybamm-team/PyBaMM/pull/956))
- Sped up model building ([#927](https://github.com/pybamm-team/PyBaMM/pull/927))
- Changed default solver for lead-acid to `CasadiSolver` ([#927](https://github.com/pybamm-team/PyBaMM/pull/927))

## Bug fixes

- Fix a bug where slider plots do not update properly in notebooks ([#1041](https://github.com/pybamm-team/PyBaMM/pull/1041))
- Fix storing and plotting external variables in the solution ([#1026](https://github.com/pybamm-team/PyBaMM/pull/1026))
- Fix running a simulation with a model that is already discretized ([#1025](https://github.com/pybamm-team/PyBaMM/pull/1025))
- Fix CI not triggering for PR. ([#1013](https://github.com/pybamm-team/PyBaMM/pull/1013))
- Fix schedule testing running too often. ([#1010](https://github.com/pybamm-team/PyBaMM/pull/1010))
- Fix doctests failing due to mismatch in unsorted output.([#990](https://github.com/pybamm-team/PyBaMM/pull/990))
- Added extra checks when creating a model, for clearer errors ([#971](https://github.com/pybamm-team/PyBaMM/pull/971))
- Fixed `Interpolant` ids to allow processing ([#962](https://github.com/pybamm-team/PyBaMM/pull/962))
- Fixed a bug in the initial conditions of the potential pair model ([#954](https://github.com/pybamm-team/PyBaMM/pull/954))
- Changed simulation attributes to assign copies rather than the objects themselves ([#952](https://github.com/pybamm-team/PyBaMM/pull/952))
- Added default values to base model so that it works with the `Simulation` class ([#952](https://github.com/pybamm-team/PyBaMM/pull/952))
- Fixed solver to recompute initial conditions when inputs are changed ([#951](https://github.com/pybamm-team/PyBaMM/pull/951))
- Reformatted thermal submodels ([#938](https://github.com/pybamm-team/PyBaMM/pull/938))
- Reformatted electrolyte submodels ([#927](https://github.com/pybamm-team/PyBaMM/pull/927))
- Reformatted convection submodels ([#635](https://github.com/pybamm-team/PyBaMM/pull/635))

## Breaking changes

- Geometry should no longer be given keys 'primary' or 'secondary' ([#1032](https://github.com/pybamm-team/PyBaMM/pull/1032))
- Calls to `ProcessedVariable` objects are now made using dimensional time and space ([#1028](https://github.com/pybamm-team/PyBaMM/pull/1028))
- For variables discretised using finite elements the result returned by calling `ProcessedVariable` is now transposed ([#1020](https://github.com/pybamm-team/PyBaMM/pull/1020))
- Renamed "surface area density" to "surface area to volume ratio" ([#975](https://github.com/pybamm-team/PyBaMM/pull/975))
- Replaced "reaction rate" with "exchange-current density" ([#975](https://github.com/pybamm-team/PyBaMM/pull/975))
- Changed the implementation of reactions in submodels ([#948](https://github.com/pybamm-team/PyBaMM/pull/948))
- Removed some inputs like `T_inf`, `R_g` and activation energies to some of the standard function parameters. This is because each of those inputs is specific to a particular function (e.g. the reference temperature at which the function was measured). To change a property such as the activation energy, users should create a new function, specifying the relevant property as a `Parameter` or `InputParameter` ([#942](https://github.com/pybamm-team/PyBaMM/pull/942))
- The thermal option 'xyz-lumped' has been removed. The option 'thermal current collector' has also been removed ([#938](https://github.com/pybamm-team/PyBaMM/pull/938))
- The 'C-rate' parameter has been deprecated. Use 'Current function [A]' instead. The cell capacity can be accessed as 'Cell capacity [A.h]', and used to calculate current from C-rate ([#952](https://github.com/pybamm-team/PyBaMM/pull/952))

# [v0.2.1](https://github.com/pybamm-team/PyBaMM/tree/v0.2.1) - 2020-03-31

New expression tree node types, models, parameter sets and solvers, as well as general bug fixes and new examples.

## Features

- Store variable slices in model for inspection ([#925](https://github.com/pybamm-team/PyBaMM/pull/925))
- Added LiNiCoO2 parameter set from Ecker et. al. ([#922](https://github.com/pybamm-team/PyBaMM/pull/922))
- Made t_plus (optionally) a function of electrolyte concentration, and added (1 + dlnf/dlnc) to models ([#921](https://github.com/pybamm-team/PyBaMM/pull/921))
- Added `DummySolver` for empty models ([#915](https://github.com/pybamm-team/PyBaMM/pull/915))
- Added functionality to broadcast to edges ([#891](https://github.com/pybamm-team/PyBaMM/pull/891))
- Reformatted and cleaned up `QuickPlot` ([#886](https://github.com/pybamm-team/PyBaMM/pull/886))
- Added thermal effects to lead-acid models ([#885](https://github.com/pybamm-team/PyBaMM/pull/885))
- Added a helper function for info on function parameters ([#881](https://github.com/pybamm-team/PyBaMM/pull/881))
- Added additional notebooks showing how to create and compare models ([#877](https://github.com/pybamm-team/PyBaMM/pull/877))
- Added `Minimum`, `Maximum` and `Sign` operators
  ([#876](https://github.com/pybamm-team/PyBaMM/pull/876))
- Added a search feature to `FuzzyDict` ([#875](https://github.com/pybamm-team/PyBaMM/pull/875))
- Add ambient temperature as a function of time ([#872](https://github.com/pybamm-team/PyBaMM/pull/872))
- Added `CasadiAlgebraicSolver` for solving algebraic systems with CasADi ([#868](https://github.com/pybamm-team/PyBaMM/pull/868))
- Added electrolyte functions from Landesfeind ([#860](https://github.com/pybamm-team/PyBaMM/pull/860))
- Add new symbols `VariableDot`, representing the derivative of a variable wrt time,
  and `StateVectorDot`, representing the derivative of a state vector wrt time
  ([#858](https://github.com/pybamm-team/PyBaMM/issues/858))

## Bug fixes

- Filter out discontinuities that occur after solve times
  ([#941](https://github.com/pybamm-team/PyBaMM/pull/945))
- Fixed tight layout for QuickPlot in jupyter notebooks ([#930](https://github.com/pybamm-team/PyBaMM/pull/930))
- Fixed bug raised if function returns a scalar ([#919](https://github.com/pybamm-team/PyBaMM/pull/919))
- Fixed event handling in `ScipySolver` ([#905](https://github.com/pybamm-team/PyBaMM/pull/905))
- Made input handling clearer in solvers ([#905](https://github.com/pybamm-team/PyBaMM/pull/905))
- Updated Getting started notebook 2 ([#903](https://github.com/pybamm-team/PyBaMM/pull/903))
- Reformatted external circuit submodels ([#879](https://github.com/pybamm-team/PyBaMM/pull/879))
- Some bug fixes to generalize specifying models that aren't battery models, see [#846](https://github.com/pybamm-team/PyBaMM/issues/846)
- Reformatted interface submodels to be more readable ([#866](https://github.com/pybamm-team/PyBaMM/pull/866))
- Removed double-counted "number of electrodes connected in parallel" from simulation ([#864](https://github.com/pybamm-team/PyBaMM/pull/864))

## Breaking changes

- Changed keyword argument `u` for inputs (when evaluating an object) to `inputs` ([#905](https://github.com/pybamm-team/PyBaMM/pull/905))
- Removed "set external temperature" and "set external potential" options. Use "external submodels" option instead ([#862](https://github.com/pybamm-team/PyBaMM/pull/862))

# [v0.2.0](https://github.com/pybamm-team/PyBaMM/tree/v0.2.0) - 2020-02-26

This release introduces many new features and optimizations. All models can now be solved using the pip installation - in particular, the DFN can be solved in around 0.1s. Other highlights include an improved user interface, simulations of experimental protocols (GITT, CCCV, etc), new parameter sets for NCA and LGM50, drive cycles, "input parameters" and "external variables" for quickly solving models with different parameter values and coupling with external software, and general bug fixes and optimizations.

## Features

- Added LG M50 parameter set from Chen 2020 ([#854](https://github.com/pybamm-team/PyBaMM/pull/854))
- Changed rootfinding algorithm to CasADi, scipy.optimize.root still accessible as an option ([#844](https://github.com/pybamm-team/PyBaMM/pull/844))
- Added capacitance effects to lithium-ion models ([#842](https://github.com/pybamm-team/PyBaMM/pull/842))
- Added NCA parameter set ([#824](https://github.com/pybamm-team/PyBaMM/pull/824))
- Added functionality to `Solution` that automatically gets `t_eval` from the data when simulating drive cycles and performs checks to ensure the output has the required resolution to accurately capture the input current ([#819](https://github.com/pybamm-team/PyBaMM/pull/819))
- Added `Citations` object to print references when specific functionality is used ([#818](https://github.com/pybamm-team/PyBaMM/pull/818))
- Updated `Solution` to allow exporting to matlab and csv formats ([#811](https://github.com/pybamm-team/PyBaMM/pull/811))
- Allow porosity to vary in space ([#809](https://github.com/pybamm-team/PyBaMM/pull/809))
- Added functionality to solve DAE models with non-smooth current inputs ([#808](https://github.com/pybamm-team/PyBaMM/pull/808))
- Added functionality to simulate experiments and testing protocols ([#807](https://github.com/pybamm-team/PyBaMM/pull/807))
- Added fuzzy string matching for parameters and variables ([#796](https://github.com/pybamm-team/PyBaMM/pull/796))
- Changed ParameterValues to raise an error when a parameter that wasn't previously defined is updated ([#796](https://github.com/pybamm-team/PyBaMM/pull/796))
- Added some basic models (BasicSPM and BasicDFN) in order to clearly demonstrate the PyBaMM model structure for battery models ([#795](https://github.com/pybamm-team/PyBaMM/pull/795))
- Allow initial conditions in the particle to depend on x ([#786](https://github.com/pybamm-team/PyBaMM/pull/786))
- Added the harmonic mean to the Finite Volume method, which is now used when computing fluxes ([#783](https://github.com/pybamm-team/PyBaMM/pull/783))
- Refactored `Solution` to make it a dictionary that contains all of the solution variables. This automatically creates `ProcessedVariable` objects when required, so that the solution can be obtained much more easily. ([#781](https://github.com/pybamm-team/PyBaMM/pull/781))
- Added notebook to explain broadcasts ([#776](https://github.com/pybamm-team/PyBaMM/pull/776))
- Added a step to discretisation that automatically compute the inverse of the mass matrix of the differential part of the problem so that the underlying DAEs can be provided in semi-explicit form, as required by the CasADi solver ([#769](https://github.com/pybamm-team/PyBaMM/pull/769))
- Added the gradient operation for the Finite Element Method ([#767](https://github.com/pybamm-team/PyBaMM/pull/767))
- Added `InputParameter` node for quickly changing parameter values ([#752](https://github.com/pybamm-team/PyBaMM/pull/752))
- Added submodels for operating modes other than current-controlled ([#751](https://github.com/pybamm-team/PyBaMM/pull/751))
- Changed finite volume discretisation to use exact values provided by Neumann boundary conditions when computing the gradient instead of adding ghost nodes([#748](https://github.com/pybamm-team/PyBaMM/pull/748))
- Added optional R(x) distribution in particle models ([#745](https://github.com/pybamm-team/PyBaMM/pull/745))
- Generalized importing of external variables ([#728](https://github.com/pybamm-team/PyBaMM/pull/728))
- Separated active and inactive material volume fractions ([#726](https://github.com/pybamm-team/PyBaMM/pull/726))
- Added submodels for tortuosity ([#726](https://github.com/pybamm-team/PyBaMM/pull/726))
- Simplified the interface for setting current functions ([#723](https://github.com/pybamm-team/PyBaMM/pull/723))
- Added Heaviside operator ([#723](https://github.com/pybamm-team/PyBaMM/pull/723))
- New extrapolation methods ([#707](https://github.com/pybamm-team/PyBaMM/pull/707))
- Added some "Getting Started" documentation ([#703](https://github.com/pybamm-team/PyBaMM/pull/703))
- Allow abs tolerance to be set by variable for IDA KLU solver ([#700](https://github.com/pybamm-team/PyBaMM/pull/700))
- Added Simulation class ([#693](https://github.com/pybamm-team/PyBaMM/pull/693)) with load/save functionality ([#732](https://github.com/pybamm-team/PyBaMM/pull/732))
- Added interface to CasADi solver ([#687](https://github.com/pybamm-team/PyBaMM/pull/687), [#691](https://github.com/pybamm-team/PyBaMM/pull/691), [#714](https://github.com/pybamm-team/PyBaMM/pull/714)). This makes the SUNDIALS DAE solvers (Scikits and KLU) truly optional (though IDA KLU is recommended for solving the DFN).
- Added option to use CasADi's Algorithmic Differentiation framework to calculate Jacobians ([#687](https://github.com/pybamm-team/PyBaMM/pull/687))
- Added method to evaluate parameters more easily ([#669](https://github.com/pybamm-team/PyBaMM/pull/669))
- Added `Jacobian` class to reuse known Jacobians of expressions ([#665](https://github.com/pybamm-team/PyBaMM/pull/670))
- Added `Interpolant` class to interpolate experimental data (e.g. OCP curves) ([#661](https://github.com/pybamm-team/PyBaMM/pull/661))
- Added interface (via pybind11) to sundials with the IDA KLU sparse linear solver ([#657](https://github.com/pybamm-team/PyBaMM/pull/657))
- Allowed parameters to be set by material or by specifying a particular paper ([#647](https://github.com/pybamm-team/PyBaMM/pull/647))
- Set relative and absolute tolerances independently in solvers ([#645](https://github.com/pybamm-team/PyBaMM/pull/645))
- Added basic method to allow (a part of) the State Vector to be updated with results obtained from another solution or package ([#624](https://github.com/pybamm-team/PyBaMM/pull/624))
- Added some non-uniform meshes in 1D and 2D ([#617](https://github.com/pybamm-team/PyBaMM/pull/617))

## Optimizations

- Now simplifying objects that are constant as soon as they are created ([#801](https://github.com/pybamm-team/PyBaMM/pull/801))
- Simplified solver interface ([#800](https://github.com/pybamm-team/PyBaMM/pull/800))
- Added caching for shape evaluation, used during discretisation ([#780](https://github.com/pybamm-team/PyBaMM/pull/780))
- Added an option to skip model checks during discretisation, which could be slow for large models ([#739](https://github.com/pybamm-team/PyBaMM/pull/739))
- Use CasADi's automatic differentation algorithms by default when solving a model ([#714](https://github.com/pybamm-team/PyBaMM/pull/714))
- Avoid re-checking size when making a copy of an `Index` object ([#656](https://github.com/pybamm-team/PyBaMM/pull/656))
- Avoid recalculating `_evaluation_array` when making a copy of a `StateVector` object ([#653](https://github.com/pybamm-team/PyBaMM/pull/653))

## Bug fixes

- Fixed a bug where current loaded from data was incorrectly scaled with the cell capacity ([#852](https://github.com/pybamm-team/PyBaMM/pull/852))
- Moved evaluation of initial conditions to solver ([#839](https://github.com/pybamm-team/PyBaMM/pull/839))
- Fixed a bug where the first line of the data wasn't loaded when parameters are loaded from data ([#819](https://github.com/pybamm-team/PyBaMM/pull/819))
- Made `graphviz` an optional dependency ([#810](https://github.com/pybamm-team/PyBaMM/pull/810))
- Fixed examples to run with basic pip installation ([#800](https://github.com/pybamm-team/PyBaMM/pull/800))
- Added events for CasADi solver when stepping ([#800](https://github.com/pybamm-team/PyBaMM/pull/800))
- Improved implementation of broadcasts ([#776](https://github.com/pybamm-team/PyBaMM/pull/776))
- Fixed a bug which meant that the Ohmic heating in the current collectors was incorrect if using the Finite Element Method ([#767](https://github.com/pybamm-team/PyBaMM/pull/767))
- Improved automatic broadcasting ([#747](https://github.com/pybamm-team/PyBaMM/pull/747))
- Fixed bug with wrong temperature in initial conditions ([#737](https://github.com/pybamm-team/PyBaMM/pull/737))
- Improved flexibility of parameter values so that parameters (such as diffusivity or current) can be set as functions or scalars ([#723](https://github.com/pybamm-team/PyBaMM/pull/723))
- Fixed a bug where boundary conditions were sometimes handled incorrectly in 1+1D models ([#713](https://github.com/pybamm-team/PyBaMM/pull/713))
- Corrected a sign error in Dirichlet boundary conditions in the Finite Element Method ([#706](https://github.com/pybamm-team/PyBaMM/pull/706))
- Passed the correct dimensional temperature to open circuit potential ([#702](https://github.com/pybamm-team/PyBaMM/pull/702))
- Added missing temperature dependence in electrolyte and interface submodels ([#698](https://github.com/pybamm-team/PyBaMM/pull/698))
- Fixed differentiation of functions that have more than one argument ([#687](https://github.com/pybamm-team/PyBaMM/pull/687))
- Added warning if `ProcessedVariable` is called outside its interpolation range ([#681](https://github.com/pybamm-team/PyBaMM/pull/681))
- Updated installation instructions for Mac OS ([#680](https://github.com/pybamm-team/PyBaMM/pull/680))
- Improved the way `ProcessedVariable` objects are created in higher dimensions ([#581](https://github.com/pybamm-team/PyBaMM/pull/581))

## Breaking changes

- Time for solver should now be given in seconds ([#832](https://github.com/pybamm-team/PyBaMM/pull/832))
- Model events are now represented as a list of `pybamm.Event` ([#759](https://github.com/pybamm-team/PyBaMM/issues/759)
- Removed `ParameterValues.update_model`, whose functionality is now replaced by `InputParameter` ([#801](https://github.com/pybamm-team/PyBaMM/pull/801))
- Removed `Outer` and `Kron` nodes as no longer used ([#777](https://github.com/pybamm-team/PyBaMM/pull/777))
- Moved `results` to separate repositories ([#761](https://github.com/pybamm-team/PyBaMM/pull/761))
- The parameters "Bruggeman coefficient" must now be specified separately as "Bruggeman coefficient (electrolyte)" and "Bruggeman coefficient (electrode)"
- The current classes (`GetConstantCurrent`, `GetUserCurrent` and `GetUserData`) have now been removed. Please refer to the [`change-input-current` notebook](https://github.com/pybamm-team/PyBaMM/blob/main/examples/notebooks/change-input-current.ipynb) for information on how to specify an input current
- Parameter functions must now use pybamm functions instead of numpy functions (e.g. `pybamm.exp` instead of `numpy.exp`), as these are then used to construct the expression tree directly. Generally, pybamm syntax follows numpy syntax; please get in touch if a function you need is missing.
- The current must now be updated by changing "Current function [A]" or "C-rate" instead of "Typical current [A]"

# [v0.1.0](https://github.com/pybamm-team/PyBaMM/tree/v0.1.0) - 2019-10-08

This is the first official version of PyBaMM.
Please note that PyBaMM in still under active development, and so the API may change in the future.

## Features

### Models

#### Lithium-ion

- Single Particle Model (SPM)
- Single Particle Model with electrolyte (SPMe)
- Doyle-Fuller-Newman (DFN) model

with the following optional physics:

- Thermal effects
- Fast diffusion in particles
- 2+1D (pouch cell)

#### Lead-acid

- Leading-Order Quasi-Static model
- First-Order Quasi-Static model
- Composite model
- Full model

with the following optional physics:

- Hydrolysis side reaction
- Capacitance effects
- 2+1D

### Spatial discretisations

- Finite Volume (1D only)
- Finite Element (scikit, 2D only)

### Solvers

- Scipy
- Scikits ODE
- Scikits DAE
- IDA KLU sparse linear solver (Sundials)
- Algebraic (root-finding)<|MERGE_RESOLUTION|>--- conflicted
+++ resolved
@@ -1,14 +1,12 @@
 # [Unreleased](https://github.com/pybamm-team/PyBaMM/)
 
-<<<<<<< HEAD
 ## Features
 
 - If a solution contains cycles and steps, the cycle number and step number are now saved when `solution.save_data()` is called ([#2931](https://github.com/pybamm-team/PyBaMM/pull/2931))
-=======
+
 ## Optimizations
 
 - Update Jax (0.4.8) and JaxLib (0.4.7) compatibility ([#2927](https://github.com/pybamm-team/PyBaMM/pull/2927))
->>>>>>> 617dc3b3
 
 ## Bug fixes
 
