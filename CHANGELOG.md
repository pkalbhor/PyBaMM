--- conflicted
+++ resolved
@@ -2,11 +2,8 @@
 
 ## Features
 
-<<<<<<< HEAD
 -   The event time and state are now returned as part of `Solution.t` and `Solution.y` so that the event is accurately captured in the returned solution ([#1300](https://github.com/pybamm-team/PyBaMM/pull/1300))
-=======
 -   Reformatted the `BasicDFNHalfCell` to be consistent with the other models ([#1282](https://github.com/pybamm-team/PyBaMM/pull/1282))
->>>>>>> cbacc305
 -   Added option to make the total interfacial current density a state ([#1280](https://github.com/pybamm-team/PyBaMM/pull/1280))
 -   Added functionality to initialize a model using the solution from another model ([#1278](https://github.com/pybamm-team/PyBaMM/pull/1278))
 -   Added submodels for active material ([#1262](https://github.com/pybamm-team/PyBaMM/pull/1262))
