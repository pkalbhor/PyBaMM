--- conflicted
+++ resolved
@@ -2,11 +2,8 @@
 
 ## Features
 
-<<<<<<< HEAD
+-   Added the harmonic mean to the Finite Volume method, which is now used when computing fluxes ([#783](https://github.com/pybamm-team/PyBaMM/pull/783))
 -   Refactored `Solution` to make it a dictionary that contains all of the solution variables. This automatically creates `ProcessedVariable` objects when required, so that the solution can be obtained much more easily. ([#781](https://github.com/pybamm-team/PyBaMM/pull/781))
-=======
--   Added the harmonic mean to the Finite Volume method, which is now used when computing fluxes ([#783](https://github.com/pybamm-team/PyBaMM/pull/783))
->>>>>>> 32193487
 -   Added notebook to explain broadcasts ([#776](https://github.com/pybamm-team/PyBaMM/pull/776))
 -   Added a step to discretisation that automatically compute the inverse of the mass matrix of the differential part of the problem so that the underlying DAEs can be provided in semi-explicit form, as required by the CasADi solver ([#769](https://github.com/pybamm-team/PyBaMM/pull/769))
 -   Added the gradient operation for the Finite Element Method ([#767](https://github.com/pybamm-team/PyBaMM/pull/767))
